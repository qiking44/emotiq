--- conflicted
+++ resolved
@@ -4,12 +4,8 @@
   LWPRO: lwpro
   LWPRO_MACOS_64: lwpro
   lisp: lisp-wrapper.sh
-<<<<<<< HEAD
+# Add ASDF systems here to test them
   systems: ":cosi-bls-tests :crypto-pairings :gossip-tests :emotiq/wallet"
-=======
-# Add ASDF systems here to test them  
-  systems: ":cosi-bls-tests :crypto-pairings :gossip-tests"
->>>>>>> a77aaa3f
 
 stages:
   - test
