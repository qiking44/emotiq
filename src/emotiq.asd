--- conflicted
+++ resolved
@@ -37,16 +37,8 @@
                 :components ((:file "blockchain")))))
                                        
 (defsystem "emotiq/startup"
-<<<<<<< HEAD
-  ;; add gossip here soon:
-  :depends-on (emotiq/blockchain
-               crypto-pairings
-               emotiq/wallet
-               websocket/wallet
-               core-crypto)
-=======
-  :depends-on (crypto-pairings)
->>>>>>> a4513dbb
+  :depends-on (emotiq/wallet
+               websocket/wallet)
   :components ((:module source
                 :pathname "./"
                 :serial t
