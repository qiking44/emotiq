--- conflicted
+++ resolved
@@ -35,13 +35,8 @@
                lisp-object-encoder
                useful-macros
                usocket
-<<<<<<< HEAD
-               trivial-garbage
-               ads-clos)
-=======
                ads-clos
                gossip)
->>>>>>> b47297f8
   :in-order-to ((test-op (test-op "cosi-bls-tests")))
   :components ((:module package
                         :pathname "./"
@@ -51,15 +46,14 @@
                         :pathname "./"
                         :serial t
                         :components (#+CLOZURE (:file "clozure")
-                                     (:file "address")
                                      (:file "cosi-blkdef")
                                      (:file "block")
                                      (:file "cosi-keying")
 				     (:file "cosi-construction")
+                                     (:file "cosi-netw-xlat")
                                      (:file "range-proofs")
                                      (:file "transaction")
-                                     (:file "cosi-handlers")
-                                     (:file "cosi-netw-xlat")))))
+                                     (:file "cosi-handlers")))))
 
 
 
