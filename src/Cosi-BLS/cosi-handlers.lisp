;; cosi-handlers.lisp -- Handlers for various Cosi operations
;;
;; DM/Emotiq  02/18
;; ---------------------------------------------------------------
#|
The MIT License

Copyright (c) 2018 Emotiq AG

Permission is hereby granted, free of charge, to any person obtaining a copy
of this software and associated documentation files (the "Software"), to deal
in the Software without restriction, including without limitation the rights
to use, copy, modify, merge, publish, distribute, sublicense, and/or sell
copies of the Software, and to permit persons to whom the Software is
furnished to do so, subject to the following conditions:

The above copyright notice and this permission notice shall be included in
all copies or substantial portions of the Software.

THE SOFTWARE IS PROVIDED "AS IS", WITHOUT WARRANTY OF ANY KIND, EXPRESS OR
IMPLIED, INCLUDING BUT NOT LIMITED TO THE WARRANTIES OF MERCHANTABILITY,
FITNESS FOR A PARTICULAR PURPOSE AND NONINFRINGEMENT. IN NO EVENT SHALL THE
AUTHORS OR COPYRIGHT HOLDERS BE LIABLE FOR ANY CLAIM, DAMAGES OR OTHER
LIABILITY, WHETHER IN AN ACTION OF CONTRACT, TORT OR OTHERWISE, ARISING FROM,
OUT OF OR IN CONNECTION WITH THE SOFTWARE OR THE USE OR OTHER DEALINGS IN
THE SOFTWARE.
|#

(in-package :cosi-simgen)
;; ---------------------------------------------------------------

(defun NYI (&rest args)
  (error "Not yet implemented: ~A" args))

(defvar *cosi-prepare-timeout* 10
  "Timeout in seconds that the leader waits during prepare phase for sealing a block.")

(defvar *cosi-commit-timeout* 10
  "Timeout in seconds that the leader waits during commit phase for sealing a block.")

;; -------------------------------------------------------

(defvar *current-node*  nil)  ;; for sim = current node running

(defun node-dispatcher (node &rest msg)
  (let ((*current-node* node))
    (um:dcase msg
      ;; ----------------------------
      ;; user accessible entry points - directed to leader node
      
      (:cosi-sign-prepare (reply-to msg timeout)
       (node-compute-cosi node reply-to :prepare msg timeout))
      
      (:cosi-sign-commit (reply-to msg timeout)
       (node-compute-cosi node reply-to :commit msg timeout))
      
      (:cosi-sign (reply-to msg timeout)
       (node-compute-cosi node reply-to :notary msg timeout))
      
      (:new-transaction (msg)
       (node-check-transaction msg))
      
      (:validate (reply-to sig bits)
       (node-validate-cosi reply-to sig bits))
      
      (:public-key (reply-to)
       (reply reply-to :pkey+zkp (node-pkeyzkp node)))

      (:add/change-node (new-node-info)
       (node-insert-node node new-node-info))
      
      (:remove-node (node-pkey)
       (node-remove-node node node-pkey))

      (:election (new-leader-pkey)
       (node-elect-new-leader new-leader-pkey))
      
      ;; -------------------------------
      ;; internal comms between Cosi nodes
      
      (:signing (reply-to consensus-stage msg seq timeout)
       (case consensus-stage
         (:notary 
          (node-cosi-notary-signing node reply-to
                                    consensus-stage msg seq timeout))
         (t
          (node-cosi-signing node reply-to
                             consensus-stage msg seq timeout))
         ))
      
      ;; -----------------------------------
      ;; for sim and debug
      
      (:make-block ()
       (leader-exec node *cosi-prepare-timeout* *cosi-commit-timeout*))

      (:genesis-utxo (utxo)
       (record-new-utxo (bev (txout-hashlock utxo))))
      
      (:answer (&rest msg)
       ;; for round-trip testing
       (ac:pr msg))

      (:reset ()
       (reset-nodes))
      
      (t (&rest msg)
         (error "Unknown message: ~A~%Node: ~A" msg (short-id node)))
      )))

;; -------------------------------------------------------

;;; (defun make-node-dispatcher (node)
;;;   ;; use indirection to node-dispatcher for while we are debugging and
;;;   ;; extending the dispatcher. Saves reconstructing the tree every
;;;   ;; time the dispatching chanages.
;;;   (ac:make-actor
;;;    ;; one of these closures is stored in the SELF slot of every node
;;;    (lambda (&rest msg)
;;;      (apply 'node-dispatcher node msg))))

(defun crash-recovery ()
  ;; just in case we need to re-make the Actors for the network
  (maphash (lambda (k node)
             (declare (ignore k))
             (setf (node-self node) (make-node-dispatcher node)))
           *ip-node-tbl*))


;; -------------------------------------------------------
;; New leader node election... tree rearrangement

(defun notify-real-descendents (node &rest msg)
  (labels ((recurse (sub-node)
             (if (node-realnode sub-node)
                 (apply 'send sub-node msg)
               (iter-subs sub-node #'recurse))))
    (iter-subs node #'recurse)))

(defun all-nodes-except (node)
  (delete node
          (um:accum acc
            (maphash (um:compose #'acc 'um:snd) *ip-node-tbl*))))

(defun node-model-rebuild-tree (parent node nlist)
  (let ((bins (partition node nlist
                         :key 'node-ip)))
    (iteri-subs node
                (lambda (ix subs)
                  (setf (aref bins ix)
                        (node-model-rebuild-tree node
                                                 (car subs)
                                                 (cdr subs)))))
    (setf (node-parent node) parent)
    (set-node-load node)
    node))

(defun node-elect-new-leader (new-leader-pkey)
  (let ((new-top-node (gethash (int new-leader-pkey) *pkey-node-tbl*)))
    ;; Maybe... ready for prime time?
    (cond ((null new-top-node)
           (error "Not a valid leader node: ~A" new-leader-pkey))
          ((eq new-top-node *top-node*)
           ;; nothing to do here...
           )
          (t
           (setf *top-node* new-top-node)
           (node-model-rebuild-tree nil new-top-node
                                    (all-nodes-except new-top-node))
           ;;
           ;; The following broadcast will cause us to get another
           ;; notification, but by then the *top-node* will already
           ;; have been set to new-leader-ip, and so no endless loop
           ;; will occur.
           ;;
           (notify-real-descendents new-top-node :election new-leader-pkey))
          )))

;; ---------------------------------------------------------
;; Node insertion/change

(defun bin-for-ip (node ip)
  (let ((vnode  (dotted-string-to-integer (node-ip node)))
        (vip    (dotted-string-to-integer ip)))
    (mod (logxor vnode vip) (length (node-subs node)))))

(defun increase-loading (parent-node)
  (when parent-node
    (incf (node-load parent-node))
    (increase-loading (node-parent parent-node))))

(defun node-model-insert-node (node new-node-info)
  ;; info is (ipv4 port pkeyzkp)
  (destructuring-bind (ipstr pkeyzkp) new-node-info
    (let* ((ix       (bin-for-ip node ipstr))
           (bins     (node-subs node))
           (sub-node (aref bins ix)))
      (if sub-node
          ;; continue in parallel with our copy of tree
          (node-model-insert-node sub-node new-node-info)
        ;; else
        (let ((new-node (make-node ipstr pkeyzkp node)))
          (setf (node-real-ip new-node)  ipstr
                (node-skey new-node)     nil
                (aref bins ix)           new-node)
          (incf (node-load node))
          (increase-loading (node-parent node)))
        ))))

(defun node-insert-node (node new-node-info)
  (destructuring-bind (ipstr port pkeyzkp) new-node-info
    (declare (ignore port)) ;; for now...
    (let ((new-node (gethash ipstr *ip-node-tbl*)))
      (if new-node ;; already present in tree?
          ;; maybe caller just wants to change keying
          ;; won't be able to sign unless it know skey
          (multiple-value-bind (pkey ok) (check-pkey pkeyzkp)
            (when ok
              (setf (node-pkeyzkp new-node)  pkeyzkp
                    (node-pkey new-node)     pkey ;; cache the decompressed key
                    (node-real-ip new-node)  ipstr)))
        ;; else - not already present
        (node-model-insert-node *top-node* new-node-info))))
  (notify-real-descendents node :insert-node new-node-info))

;; ---------------------------------------------------------

(defun node-model-remove-node (gone-node)
  (remhash (node-ip gone-node) *ip-node-tbl*)
  (let ((pcmpr (keyval (first (node-pkeyzkp gone-node)))))
    (remhash pcmpr *pkey-node-tbl*)
    (remhash pcmpr *pkey-skey-tbl*)))

(defun node-remove-node (node gone-node-pkey)
  (let ((gone-node (gethash (int gone-node-pkey) *pkey-node-tbl*)))
    (when gone-node
      (node-model-remove-node gone-node)
      ;; must rebuild tree to absorb node's subnodes
      (node-model-rebuild-tree nil *top-node*
                               (all-nodes-except *top-node*))
      (when (eq node *top-node*)
        (notify-real-descendents node :remove-node gone-node-pkey)))))
  
#|
(send *top-node* :public-key (make-node-ref *my-node*))
==> see results in output window
(:PKEY+ZKP (849707610687761353988031598913888011454228809522136330182685594047565816483 77424688591828692687552806917061506619936267795838123291694715575735109065947 2463653704506470449709613051914446331689964762794940591210756129064889348739))

COSI-SIMGEN 23 > (send (gethash "10.0.1.6" *ip-node-tbl*) :public-key (make-node-ref *my-node*))

Connecting to #$(NODE "10.0.1.6" 65000)
(FORWARDING "10.0.1.6" (QUOTE ((:PUBLIC-KEY #<NODE-REF 40200014C3>) 601290835549702797100992963662352678603116278028765925372703953633797770499 56627041402452754830116071111198944351637771601751353481660603190062587211624 23801716726735741425848558528841292842)))
==> output window
(:PKEY+ZKP (855676091672863312136583105058123818001884231695959658747310415728976873583 19894104797779289660345137228823739121774277312822467740314566093297448396984 2080524722754689845098528285145820902670538507089109456806581872878115260191))
|#
#|
(defun ptst ()
  ;; test requesting a public key
  (spawn
   (lambda ()
     (let* ((my-ip    (node-real-ip *my-node*))
            (my-port  (start-ephemeral-server))
            (ret      (current-actor)))
         (labels
             ((exit ()
                (become 'do-nothing)
                (shutdown-server my-port)))
           (pr :my-port my-port)
           #+:LISPWORKS (inspect ret)
           (send *my-node* :public-key ret)
           (recv
             (msg
              (pr :I-got... msg)
              (exit))
             :TIMEOUT 2
             :ON-TIMEOUT
             (progn
               (pr :I-timed-out...)
               (exit))
             ))))
   ))

(defun stst (msg)
  ;; test getting a signature & verifying it
  (spawn
   (lambda ()
     (let* ((my-ip    (node-real-ip *my-node*))
            (my-port  (start-ephemeral-server))
            (ret      (current-actor)))
       (labels
           ((exit ()
              (become 'do-nothing)
              (shutdown-server my-port)))
         (pr :my-port my-port)
         #+:LISPWORKS (inspect ret)
         (send *top-node* :cosi-sign ret msg)
         (recv
           ((list :answer (and packet
                               (list :signature _ sig)))
            (pr :I-got... packet)
            (pr (format nil "Witnesses: ~A" (logcount (um:last1 sig))))
            (send *my-node* :validate ret msg sig)
            (recv
              (ansv
               (pr :Validation ansv)
               (exit))
              :TIMEOUT 1
              :ON-TIMEOUT
              (pr :timed-out-on-signature-verification)
              (exit)))
           
           (xmsg
            (pr :what!? xmsg)
            (exit))
           
           :TIMEOUT 15
           :ON-TIMEOUT
           (progn
             (pr :I-timed-out...)
             (exit))
           ))))
   ))
|#

(defvar *election-proof*   nil)
(defvar *leader*           nil)

(define-symbol-macro *blockchain*     (node-blockchain *current-node*))
(define-symbol-macro *blockchain-tbl* (node-blockchain-tbl *current-node*))
(define-symbol-macro *mempool*        (node-mempool *current-node*))
(define-symbol-macro *utxo-table*     (node-utxo-table *current-node*))

(defvar *max-transactions*  16)  ;; max nbr TX per block
(defvar *in-simulatinon-always-byz-ok* t) ;; set to nil for non-sim mode, forces consensus

(defun signature-hash-message (blk)
  (cosi/proofs:serialize-block-header-octets blk))

(defun get-block-transactions (blk)
  "Right now it is a simple partially ordered list of transactions.
Later it may become an ADS structure"
  (cosi/proofs:block-transactions blk))

;; --------------------------------------------------------------------

(defmethod node-check-transaction (msg)
  "Just ignore invalid messages"
  nil)

(defmethod node-check-transaction ((msg transaction))
  (check-transaction-math msg))

;; -------------------------------
;; testing-version transaction cache

(defmethod cache-transaction ((key bev) val)
  (setf (gethash (bev-vec key) *mempool*) val))

(defmethod remove-tx-from-mempool ((key bev))
  (remhash (bev-vec key) *mempool*))

(defmethod remove-tx-from-mempool ((tx transaction))
  (remove-tx-from-mempool (bev (hash/256 tx))))

(defun cleanup-mempool (txs)
  "Undo changes to mempool and utxo database resulting from these
transactions."
  (dolist (tx txs)
    (let ((key (bev (hash/256 tx))))
      (cache-transaction key tx))
    (unspend-utxos tx)))
      
;; -------------------------------
;; testing-version TXOUT log

(defmethod lookup-utxo  ((key bev))
  (gethash (bev-vec key) *utxo-table*))

(defmethod record-new-utxo ((key bev))
  "KEY is Hash(P,C) of TXOUT - record tentative TXOUT. Once finalized,
they will be added to utxo-table"
  (let ((vkey (bev-vec key)))
    (multiple-value-bind (x present-p)
        (gethash vkey *utxo-table*)
      (declare (ignore x))
      (when present-p
        (error "Shouldn't Happen: Effective Hash Collision!!!"))
      (setf (gethash vkey *utxo-table*) :spendable))))

(defmethod record-new-utxo ((txout txout))
  (record-new-utxo (bev (txout-hashlock txout))))


(defmethod record-utxo ((key bev) val)
  (setf (gethash (bev-vec key) *utxo-table*) val))


(defmethod remove-utxo ((key bev))
  (remhash (bev-vec key) *utxo-table*))

(defmethod remove-utxo ((txin txin))
  (remove-utxo (bev (txin-hashlock txin))))

(defmethod remove-utxo ((txout txout))
  (remove-utxo (bev (txout-hashlock txout))))


(defmethod unspend-utxos ((tx transaction))
  (dolist (txin (trans-txins tx))
    (let ((key (bev (txin-hashlock txin))))
      (when (eql tx (lookup-utxo key))
        (record-utxo key :spendable))))
  (dolist (txout (trans-txouts tx))
    (remove-utxo txout)))

;; -------------------------------------------------------------------
;; Code to check incoming transactions for self-validity, not
;; inter-transactional validity like double-spend

(defun txin-keys (tx)
  (mapcar (um:compose 'int 'txin-hashlock) (trans-txins tx)))

(defun txout-keys (tx)
  (mapcar (um:compose 'int 'txout-hashlock) (trans-txouts tx)))

(defun check-transaction-math (tx)
  "TX is a transaction. Check that no TXIN refers to one of the TXOUT.
Check that every TXIN and TXOUT has a valid range proof, and that the
sum of TXIN equals the sum of TXOUT.

If passes these checks, record the transaction and its hash in a pair
in a cache log to speed up later block validation.

Return nil if transaction is invalid."
  (let* ((key        (bev (hash/256 tx)))
         (txout-keys (txout-keys tx)))
    (when (and (notany (lambda (txin)
                         ;; can't be spending an output you are just
                         ;; now creating
                         (find txin txout-keys))
                       (txin-keys tx))
               ;; now do the math
               (validate-transaction tx))
      (ac:pr (format nil "Transaction: ~A checks: ~A"
                     (short-id key)
                     (short-id *current-node*)))
      (cache-transaction key tx))
    ))

;; --------------------------------------------------------------------
;; Code to assemble a block - must do full validity checking,
;; including double-spend checks

(defstruct txrec
  tx txkey ins outs)

(defun topo-sort (tlst)
  "Topological partial ordering of transactions. TXOUT generators need
to precede TXIN consumers.

TLST is a list of pairs (k v) with k being the hash of the
transaction, and v being the transaction itself."
  ;; first, compute lists of keys just once
  (pr "Topological sorting")
  (let ((txrecs (mapcar (lambda (tx)
                          (make-txrec
                           :tx     tx
                           :txkey  (bev (hash/256 tx))
                           :ins    (txin-keys tx)
                           :outs   (txout-keys tx)))
                        tlst)))
    (labels ((depends-on (a b)
               ;; return true if a depends on b
               (let ((ins  (txrec-ins a))
                     (outs (txrec-outs b)))
               (some (um:rcurry 'member outs) ins)))
             
             (depends-on-some (a lst)
               ;; true if a depends on some element of lst
               (some (um:curry #'depends-on a) lst)))
      
      (mapcar 'txrec-tx ;; convert back to incoming tx
              (um:accum acc
                (um:nlet-tail outer ((lst txrecs))
                  (when lst
                    (let ((rem (um:nlet-tail iter ((lst  lst)
                                                   (rest nil))
                                 (if (endp lst)
                                     rest
                                   (let ((hd (car lst))
                                         (tl (cdr lst)))
                                     (cond ((depends-on hd hd)
                                            ;; if we depend on our own outputs,
                                            ;; then invalid TX
                                            (remove-tx-from-mempool (txrec-txkey hd))
                                            (iter tl rest))
                                           
                                           ((depends-on-some hd (append tl rest))
                                            ;; try next TX
                                            (iter tl (cons hd rest)))
                                           
                                           (t
                                            ;; found a TX with no dependencies on rest of list
                                            (acc hd)
                                            (iter tl rest))
                                           ))
                                   ))))
                      (if (= (length lst) (length rem))
                          ;; no progress made - must be interdependencies
                          (dolist (rec rem)
                            ;; discard TX with circular dependencies and quit
                            (remove-tx-from-mempool (txrec-txkey rec)))
                        ;; else -- try for more
                        (outer rem))
                      ))))))))

(defun check-double-spend (tx)
  "TX is transaction in current pending block.  Check every TXIN to be
sure no double-spending, nor referencing unknown TXOUT. Return nil if
invalid TX."
  (labels ((txin-ok (txin)
             (let ((key (bev (txin-hashlock txin))))
               ;; if not in UTXO table as :SPENDABLE, then it is invalid
               (when (eq :spendable (lookup-utxo key))
                 (record-utxo key tx)))))
    (cond ((every #'txin-ok (trans-txins tx))
           (dolist (txout (trans-txouts tx))
             (record-new-utxo (bev (txout-hashlock txout))))
           t)
          
          (t
           ;; remove transaction from mempool
           (error (format nil "double spend txn ~A" tx)) ;; TODO: 157602158 
           (remove-tx-from-mempool tx)
           (unspend-utxos tx)
           nil)
          )))

(defun get-candidate-transactions ()
  "Scan available TXs for numerically valid, spend-valid, and return
topo-sorted partial order"
  (let ((txs  nil))
    (maphash (lambda (k tx)
               (declare (ignore k))
               (push tx txs))
             *mempool*)
    (let ((trimmed (topo-sort txs)))
      (dolist (tx (set-difference txs trimmed))
        ;; remove invalid transactions whose inputs refer to future
        ;; outupts
        (remove-tx-from-mempool tx))
      ;; checking for double spending also creates additional UTXO's.
      (um:accum acc
        (dolist (tx trimmed)
          (when (check-double-spend tx)
            (acc tx)))) ;; accumulate just the TX, not the key too
      )))
               
(defun get-transactions-for-new-block ()
  (let ((tx-pairs (get-candidate-transactions)))
    (pr "Trimming transactions")
    (multiple-value-bind (hd tl)
        (um:split *max-transactions* tx-pairs)
      (dolist (tx tl)
        ;; put these back in the pond for next round
        (unspend-utxos tx))
      ;; now hd represents the actual transactions going into the next block
      (pr (format nil "~D Transactions" (length hd)))
      hd)))
      
;; ----------------------------------------------------------------------
;; Code run by Cosi block validators...

(defun #1=check-block-transactions (tlst)
  "TLST is list of transactions from current pending block. Return nil
if invalid block.

List of TX should already have been topologically sorted so that input
UTXO's were created in earlier transactions or earlier blocks in the
blockchain.

Check that there are no forward references in spend position, then
check that each TXIN and TXOUT is mathematically sound."
  (dolist (tx tlst)
    (dolist (txin (trans-txins tx))
      (let ((key  (bev (txin-hashlock txin))))
        (unless (eql :SPENDABLE (lookup-utxo key))
          (return-from #1# nil)) ;; caller must back out the changes made so far...
        (record-utxo key tx)))   ;; mark as spend in this TX
    ;; now check for valid transaction math
    (unless (check-transaction-math tx)
      (return-from #1# nil))
    ;; add-method TXOUTS to UTX table
    (dolist (txout (trans-txouts tx))
      (record-new-utxo txout)))
  t) ;; tell caller everything ok

;; --------------------------------------------------------------------
;; Message handlers for verifier nodes

(defun node-validate-cosi (reply-to sig bits)
  ;; toplevel entry for Cosi signature validation checking
  ;; first check for valid signature...
  (if (pbc:check-message sig)
      ;; we passed signature validation on composite signature
      ;; now verify the public keys making up that signature
      (let* ((pkeys (reduce (lambda (lst node)
                              ;; collect keys from bitmap indication
                              (if (and node
                                       (logbitp (node-bit node) bits))
                                  (cons (node-pkey node) lst)
                                lst))
                            *node-bit-tbl*
                            :initial-value nil))
             ;; compute composite public key
             (tkey  (reduce 'pbc:mul-pts pkeys)))
        (reply reply-to :validation
               ;; see that our computed composite key matches the
               ;; key used in the signature
               (= (vec-repr:int (pbc:signed-message-pkey sig))
                  (vec-repr:int tkey))))
    
    ;; else - we failed initial signature validation
    (reply reply-to :validation nil)))

;; -----------------------------------------------------------------------

#-(AND :COM.RAL :LISPWORKS)
(defparameter *dly-instr*
  (ac:make-actor
   (lambda (&rest args)
     (declare (ignore args))
     t)))

#+(AND :COM.RAL :LISPWORKS)
(defparameter *dly-instr*
  ;; Very useful for timeout tuning. If timeouts are properly set,
  ;; then histogram will be entirely to left of red 1.0 Ratio, but not
  ;; too far left
  (ac:make-actor
   (let ((data   nil)
         (pltsym :plt))
     (um:dlambda
       (:incr (dly)
        (push dly data))
       (:clr ()
        (setf data nil))
       (:pltwin (sym)
        (setf pltsym sym))
       (:plt ()
        (when data
          (plt:histogram pltsym data
                         :clear  t
                         :ylog   t
                         :xrange '(0 1.2)
                         :thick  2
                         ;; :cum    t
                         :norm   nil
                         :title  "Measured Delay Ratios"
                         :xtitle "Delay-Ratio"
                         :ytitle "Counts")
          (plt:plot pltsym '(1 1) '(0.1 1e6)
                    :color :red)))
       ))))

;; -----------------------------------------------------------------------

(defun msg-ok (msg node)
  (declare (ignore msg))
  (not (node-byz node))) ;; for now... should look at node-byz to see how to mess it up

(defun mark-node-no-response (node sub)
  (declare (ignore node sub)) ;; for now...
  nil)

(defun mark-node-corrupted (node sub)
  (declare (ignore node)) ;; for now...
  (setf (node-bad sub) t)
  nil)

;; -------------------------------------------------------------------
;; debug init

(defun reset-system ()
  (send-real-nodes :reset))

(defun reset-nodes ()
  (setf *leader* (node-pkey *top-node*))
  (loop for node across *node-bit-tbl* do
        (setf (node-bad        node) nil
              (node-blockchain node) nil)
        (clrhash (node-blockchain-tbl node))
        (clrhash (node-mempool        node))
        (clrhash (node-utxo-table     node))
        ))

;; -------------------------------------------------------------------

(defun send-subs (node &rest msg)
  (iter-subs node (lambda (sub)
                    (apply 'send sub msg))))

(defun group-subs (node)
  (um:accum acc
    (iter-subs node #'acc)))

(defun send-real-nodes (&rest msg)
  (loop for ip in *real-nodes* do
        (apply 'send (gethash ip *ip-node-tbl*) msg)))

(defmethod short-id ((node node))
  (node-ip node)
  ;; (short-id (node-pkey node))
  )

(defmethod short-id (x)
  (let ((str (base58-str x)))
    (if (> (length str) 20)
        (concatenate 'string (subseq str 0 10)
                     ".."
                     (subseq str (- (length str) 10)))
      str)))

;; ------------------------------

(defun sub-signing (my-node consensus-stage msg seq-id timeout)
  (=lambda (node)
    (let ((start  (get-universal-time)))
      (send node :signing (current-actor) consensus-stage msg seq-id timeout)
      (labels
          ((!dly ()
                 #+:LISPWORKS
                 (send *dly-instr* :incr
                       (/ (- (get-universal-time) start)
                          timeout)))

               (=return (val)
                 (!dly)
                 (become 'do-nothing) ;; stop responding to messages
                 (=values val))
               
               (wait ()
                 (recv
                   ((list* :signed sub-seq ans)
                    (if (eql sub-seq seq-id)
                        (=return ans)
                      ;; else
                      (wait)))

                   (_
                    (wait))
                   
                   :TIMEOUT timeout
                   :ON-TIMEOUT
                   (progn
                     (pr (format nil "SubSigning timeout waiting for ~A"
                                 (short-id node)))
                     (=return nil))
                   )))
        (wait))
      )))

;; ------------------------------

(defvar *use-gossip* t)

(defun gossip-neighborcast (my-node &rest msg)
  "Gossip-neighborcast - send message to all nodes. Just a stub for now."
  (loop for node across *node-bit-tbl* do
        (unless (eql node my-node)
          (apply 'send (node-pkey node) msg))))

(=defun gossip-signing (my-node consensus-stage msg seq-id timeout)
  (cond ((and *use-gossip*
              (int= (node-pkey my-node) *leader*))
         ;; we are leader node, so fire off gossip spray and await answers
         (let ((bft-thrsh (* 2/3 (length *node-bit-tbl*)))
               (start     nil)
               (g-cnt     0)
               (g-bits    0)
               (g-sig     nil))
           
           (pr "Running Gossip Signing")
<<<<<<< HEAD
           (gossip-neighborcast my-node :signing (current-actor) consensus-stage msg seq-id timeout)
=======
           (gossip-neighborcast my-node :signing ret-addr consensus-stage msg seq-id timeout)
>>>>>>> 7e6f6cb7
           (setf start (get-universal-time))
           
           (labels
               ((=return (val)
                  (pr "Return from Gossip Signing")
                  (become 'do-nothing) ;; stop responding to messages
                  (=values val))

                (=finish ()
                  (=return (and g-sig
                                (list g-sig g-bits))))
                
                (wait ()
                  (let ((stop (get-universal-time)))
                    (decf timeout (- stop (shiftf start stop))))
                  (recv
                    ((list :signed sub-seq sig bits)
                     (when (and (eql sub-seq seq-id)
                                sig
                                (pbc:check-message sig))
                       (pr (hex bits))
                       (setf g-bits (logior g-bits bits)
                             g-sig  (if g-sig
                                        (pbc:combine-signatures g-sig sig)
                                      sig)))
                     (if (> (incf g-cnt) bft-thrsh)
                         (=finish)
                       (wait)))
                    
                    (msg
                     (pr (format nil "Gossip-wait got unknown message: ~A" msg))
                     (wait))
                    
                    :TIMEOUT    timeout
                    :ON-TIMEOUT (=finish)
                    )))
             (wait))))
        
        (t 
         ;; else - not leader don't re-gossip request for signatures
         (=values nil))
        ))

;; -------------------------------------------------------
;; VALIDATE-COSI-MESSAGE -- this is the one you need to define for
;; each different type of Cosi network... For now, just act as notary
;; service - sign anything.

(defun notary-validate-cosi-message (node consensus-stage msg)
  (declare (ignore node consensus-stage msg))
  t)

;; ------------------------------------------------------------------------

(defun check-byz-threshold (bits blk)
  (or *in-simulatinon-always-byz-ok*
      (> (logcount bits)
         (* 2/3 (length (cosi/proofs:block-witnesses blk))))))

(defun check-block-transactions-hash (blk)
  (int= (block-merkle-root-hash blk) ;; check transaction hash against header
        (compute-merkle-root-hash
         (block-transactions blk))))
  
(defun check-block-multisignature (blk)
  (let* ((bits  (block-signature-bitmap blk))
         (sig   (block-signature blk))
         (mpkey (block-signature-pkey blk))
         (wits  (block-witnesses blk))
         (hash  (hash/256 (signature-hash-message blk)))
         (wsum  nil))

    ;; compute composite witness key sum
    (loop for ix from 0
          for wkey in (coerce wits 'list)
          do
          (when (ith-witness-signed-p blk ix)
            (setf wsum (if wsum
                           (pbc:add-pts wsum wkey)
                         wkey))))

    (and (check-byz-threshold bits blk) ;; check witness count for BFT threshold
         (check-block-transactions-hash blk)
         ;; check multisig as valid signature on header
         (pbc:check-hash hash sig mpkey)
         ;; ensure multisign pkey is sum of witness pkeys
         (int= mpkey wsum))))

(defun validate-cosi-message (node consensus-stage blk)
  (ecase consensus-stage
    (:prepare
     ;; blk is a pending block
     ;; returns nil if invalid - should not sign
     (let ((prevblk (first *blockchain*)))
       (and (check-block-transactions-hash blk)
            (or (null prevblk)
                (and (> (block-epoch blk)     (block-epoch prevblk))
                     (> (block-timestamp blk) (block-timestamp prevblk))
                     (int= (block-prev-block-hash blk) (hash-block prevblk))))
            (or (int= (node-pkey node) *leader*)
                (let ((txs  (get-block-transactions blk)))
                  (or (check-block-transactions txs)
                      ;; back out changes to *utxo-table*
                      (progn
                        (dolist (tx txs)
                          (unspend-utxos tx))
                        nil))
                  )))))

    (:commit
     ;; message is a block with multisignature check signature for
     ;; validity and then sign to indicate we have seen and committed
     ;; block to blockchain. Return non-nil to indicate willingness to sign.
     (if (check-block-multisignature blk)
         (progn
           (push blk *blockchain*)
           (setf (gethash (cosi/proofs:hash-block blk) *blockchain-tbl*) blk)
           ;; clear out *mempool* and spent utxos
           (dolist (tx (get-block-transactions blk))
             (remove-tx-from-mempool tx)
             (dolist (txin (trans-txins tx))
               (remove-utxo txin)))
           t) ;; return true to validate
       ;; else
       (progn
         (cleanup-mempool (get-block-transactions blk))
         nil)))
    ))

;; ----------------------------------------------------------------------------

(defun node-cosi-signing (node reply-to consensus-stage blk seq-id timeout)
  ;; Compute a collective BLS signature on the message. This process
  ;; is tree-recursivde.
  (pr (format nil "Node: ~A :Stage ~A" (short-id node) consensus-stage))
  (let* ((subs (and (not *use-gossip*)
                    (remove-if 'node-bad (group-subs node)))))
    (=bind (ans)
        (par
          (let ((*current-node* node))
            (=values 
             ;; Here is where we decide whether to lend our signature. But
             ;; even if we don't, we stil give others in the group a chance
             ;; to decide for themselves
             (if (validate-cosi-message node consensus-stage blk)
                 (progn
                   (ac:pr (format nil "Trans validated ~A" (short-id node)))
                   (list (pbc:sign-message (signature-hash-message blk)
                                           (node-pkey node)
                                           (node-skey node))
                         (ash 1 (position (node-pkey node) (block-witnesses blk)
                                          :test 'int=))))
               (progn
                 (ac:pr (format nil "Trans not validated ~A" (short-id node)))
                 (list nil nil)))))

          ;; ... and here is where we have all the subnodes in our
          ;; group do the same, recursively down the Cosi tree.
          (let ((fn (sub-signing node consensus-stage blk seq-id timeout)))
            (pmapcar fn subs))

          ;; gossip-mode group
          (gossip-signing node
                          consensus-stage
                          blk
                          seq-id
                          timeout))
      
      (let ((*current-node* node))
        (pr ans)
        (destructuring-bind ((sig bits) r-lst g-ans) ans
          (labels ((fold-answer (sub resp)
                     (cond
                      ((null resp)
                       ;; no response from node, or bad subtree
                       (pr (format nil "No signing: ~A"
                                   (short-id sub)))
                       (mark-node-no-response node sub))
                      
                      (t
                       (destructuring-bind (sub-sig sub-bits) resp
                         (if (and sub-sig
                                  (pbc:check-message sub-sig))
                             (setf sig  (if sig
                                            (pbc:combine-signatures sig sub-sig)
                                          sub-sig)
                                   bits (logior bits sub-bits))
                           ;; else
                           (mark-node-corrupted node sub))
                         ))
                      )))
            (mapc #'fold-answer subs r-lst) ;; gather results from subs
            (when g-ans
              (fold-answer node g-ans))
            (send reply-to :signed seq-id sig bits))
          )))))

(defun node-cosi-notary-signing (node reply-to consensus-stage msg seq-id timeout)
  "This code is for simple testing. It will disappear shortly. Don't
bother factoring it with NODE-COSI-SIGNING."
  ;; Compute a collective BLS signature on the message. This process
  ;; is tree-recursivde.
  (pr (format nil "Node: ~A :Stage ~A" (short-id node) consensus-stage))
  (let* ((subs (and (not *use-gossip*)
                    (remove-if 'node-bad (group-subs node)))))
    (=bind (ans)
        (par
          (let ((*current-node* node))
            (=values 
             ;; Here is where we decide whether to lend our signature. But
             ;; even if we don't, we stil give others in the group a chance
             ;; to decide for themselves
             (if (notary-validate-cosi-message node consensus-stage msg)
                 (list (pbc:sign-message msg (node-pkey node) (node-skey node))
                       (node-bitmap node))
               (list nil 0))))

          (let ((fn (sub-signing node consensus-stage msg seq-id timeout)))
            (pmapcar fn subs))

          ;; gossip-mode group
          (gossip-signing node
                          consensus-stage
                          msg
                          seq-id
                          timeout))
      
      (let ((*current-node* node))
        (destructuring-bind ((sig bits) r-lst g-ans) ans
          (labels ((fold-answer (sub resp)
                     (cond
                      ((null resp)
                       ;; no response from node, or bad subtree
                       (pr (format nil "No signing: ~A"
                                   (short-id sub)))
                       (mark-node-no-response node sub))
                      
                      (t
                       (destructuring-bind (sub-sig sub-bits) resp
                         (if (and sub-sig
                                  (pbc:check-message sub-sig))
                             (setf sig  (if sig
                                            (pbc:combine-signatures sig sub-sig)
                                          sub-sig)
                                   bits (logior bits sub-bits))
                           ;; else
                           (mark-node-corrupted node sub))
                         ))
                      )))
            (mapc #'fold-answer subs r-lst) ;; gather results from subs
            (when g-ans
              (fold-answer node g-ans))
            (send reply-to :signed seq-id sig bits))
          )))))

;; -----------------------------------------------------------

(defun node-compute-cosi (node reply-to consensus-stage msg timeout)
  ;; top-level entry for Cosi signature creation
  ;; assume for now that leader cannot be corrupted...
  (let ((sess (gen-uuid-int)) ;; strictly increasing sequence of integers
        (self (current-actor)))
    (ac:self-call :signing self consensus-stage msg sess timeout)
    (labels
        ((wait-signing ()
           (recv
             ((list :signed seq sig bits)
              (cond
               ((eql seq sess)
                (if (and sig
                         (pbc:check-message sig))
                    ;; we completed successfully
                    (reply reply-to
                           (list :signature sig bits))
                  ;; bad signature
                  (reply reply-to :corrupt-cosi-network)
                  ))
               ;; ------------------------------------
               (t ;; seq mismatch
                  ;; must have been a late arrival
                  (pr :late-arrival)
                  (wait-signing))
               )) ;; end of message pattern
             ;; ---------------------------------
             ((list :new-transaction msg)
              ;; allow processing of new transactions while we wait
              (let ((*current-node* node))
                (node-check-transaction msg)
                (wait-signing)))
             ;; ---------------------------------
             ;; :TIMEOUT 30
             ;; :ON-TIMEOUT (reply reply-to :timeout-cosi-network)
             )))
      (wait-signing)
      )))

;; ------------------------------------------------------------------------------------------------

(defun leader-exec (node prepare-timeout commit-timeout)
  (send *dly-instr* :clr)
  (send *dly-instr* :pltwin :histo-4)
  (pr "Assemble new block")
  (let ((new-block 
          (cosi/proofs:create-block
           (first *blockchain*)
           *election-proof* *leader*
           (map 'vector 'node-pkey *node-bit-tbl*)
           (get-transactions-for-new-block)))
        (self      (current-actor)))
    (ac:self-call :cosi-sign-prepare self new-block prepare-timeout)
    (pr "Waiting for Cosi prepare")
    (labels
        ((wait-prep-signing ()
           (recv
             ((list :answer (list :signature sig bits))
              (let ((*current-node* node))
                (update-block-signature new-block sig bits)
                (ac:self-call :cosi-sign-commit self new-block commit-timeout)
                (pr "Waiting for Cosi commit")
                (labels ((wait-cmt-signing ()
                           (recv
                             ((list :answer (list :signature _ bits))
                              (let ((*current-node* node))
                                (send *dly-instr* :plt)
                                (cond ((check-byz-threshold bits new-block)
                                       #+(or)
                                       (inspect new-block)
                                       (cosi-simgen::send node :block-finished)
                                       )
                                      
                                      (t
                                       (pr "Failed to get sufficient signatures during commit phase"))
                                      )))
                             
                             ((list :answer (list :corrupt-cosi-network))
                              (pr "Corrupt Cosi network"))
                             
                             ((list :answer (list :timeout-cosi-network))
                              (pr "Timeout waiting for commitment multisignature"))
                             
                             ;; ---------------------------------
                             ((list :new-transaction msg)
                              ;; allow processing of new transactions while we wait
                              (let ((*current-node* node))
                                (node-check-transaction msg)
                                (wait-cmt-signing))
                              ))))
                  (wait-cmt-signing))))
             
             ((list :answer (list :corrupt-cosi-network))
              (pr "Corrupt Cosi network"))
             
             ((list :answer (list :timeout-cosi-network))
              (pr "Timeout waiting for prepare multisignature"))
             
             ;; ---------------------------------
             ((list :new-transaction msg)
              ;; allow processing of new transactions while we wait
              (let ((*current-node* node))
                (node-check-transaction msg)
                (wait-prep-signing)))
             )))
      (wait-prep-signing)
      )))
    
     
;; -------------------------------------------------------------------------------------
#|
;; FOR TESTING!!!

(setup-server)

(set-executive-pool 1)

(setf *real-nodes* (list *leader-node*))

(setf *real-nodes* (remove "10.0.1.13" *real-nodes*
                           :test 'string-equal))

(generate-tree :nodes 100)

(reconstruct-tree)
|#

(defun tst ()
  (reset-system)
  (spawn
   (lambda ()
     (send *dly-instr* :clr)
     (send *dly-instr* :pltwin :histo-4)
     (let ((start (get-universal-time))
           (ret   (current-actor)))
       (send *leader* :cosi-sign ret "This is a test message!" 10)
       (recv
         ((list :answer
                (and msg
                     (list :signature sig bits)))
          (send *dly-instr* :plt)
          (ac:pr
           (format nil "Total Witnesses: ~D" (logcount bits))
           msg
           (format nil "Duration = ~A" (- (get-universal-time) start)))
          
          (send *leader* :validate ret sig bits)
          (recv
            ((list :answer :validation t/f)
             (if t/f
                 (ac:pr :valid-signature)
               (ac:pr :invalid-signature)))
            
            (msg
             (error "ValHuh?: ~A" msg))
            ))
         
         (msg
          (error "Huh? ~A" msg))
         )))))

;; -----------------------------------------------------------------------------------
;; Test block assembly and verification...

(defvar *trans1* nil)
(defvar *trans2* nil)
(defvar *genesis* nil)

(defun tst-blk ()
  (reset-system)
  (spawn
   (lambda ()
     (labels
         ((send-tx-to-all (tx)
            (map nil (lambda (node)
                       (send node :new-transaction tx))
                 *node-bit-tbl*))
          (send-genesis-to-all (utxo)
            (map nil (lambda (node)
                       (send node :genesis-utxo utxo))
                 *node-bit-tbl*)))
       
       ;; -------------------------------------------------------------
       ;; manufacture two transactions and send to all nodes
       (if *trans1*
           (progn
             (send-genesis-to-all *genesis*)
             (send-tx-to-all *trans1*)
             (send-tx-to-all *trans2*))
         ;; else
         (let* ((k     (pbc:make-key-pair :dave)) ;; genesis keying
                (pkey  (pbc:keying-triple-pkey k))
                (skey  (pbc:keying-triple-skey k))
                
                (km    (pbc:make-key-pair :mary)) ;; Mary keying
                (pkeym (pbc:keying-triple-pkey km))
                (skeym (pbc:keying-triple-skey km)))
           
           (pr "Construct Genesis transaction")
           (multiple-value-bind (utxog secrg)
               (make-cloaked-txout 1000 pkey)
             (declare (ignore secrg))
             (send-genesis-to-all (setf *genesis* utxog))

             (let* ((minfo (decrypt-txout-info utxog skey))
                    (trans (make-transaction :ins `((:kind :cloaked
                                                     :amount ,(txout-secr-amt minfo)
                                                     :gamma  ,(txout-secr-gamma minfo)
                                                     :pkey   ,pkey
                                                     :skey   ,skey))
                                             :outs `((:kind :cloaked
                                                      :amount 750
                                                      :pkey   ,pkeym)
                                                     (:kind :cloaked
                                                      :amount 240
                                                      :pkey   ,pkey))
                                             :fee 10)))
               
               ;; send TX to all nodes
               (send-tx-to-all (setf *trans1* trans))
               
               (pr "Find UTX for Mary")
               (let* ((utxm   (find-txout-for-pkey-hash (hash:hash/256 pkeym) trans))
                      (minfo  (decrypt-txout-info utxm skeym)))
                 
                 (pr "Construct 2nd transaction")
                 (let ((trans (make-transaction :ins `((:kind :cloaked
                                                        :amount ,(txout-secr-amt minfo)
                                                        :gamma  ,(txout-secr-gamma minfo)
                                                        :pkey   ,pkeym
                                                        :skey   ,skeym))
                                                :outs `((:kind :cloaked
                                                         :amount 250
                                                         :pkey   ,pkeym)
                                                        (:kind :cloaked
                                                         :amount 490
                                                         :pkey  ,pkey))
                                                :fee 10)))
                   ;; send TX to all nodes
                   (send-tx-to-all (setf *trans2* trans))
                   ))))))
<<<<<<< HEAD
       ;; ------------------------------------------------------------------------
       (sleep 10)
       (map nil (lambda (node)
                  (send node :answer
                        (format nil "Ready-to-run: ~A" (short-id node))))
            *node-bit-tbl*)
       (send *leader* :make-block)
       ))))

;; -------------------------------------------------------------
;; Test with uncloaked transactions...

(defun tst-ublk ()
  (reset-system)
  (spawn
   (lambda ()
     (labels
         ((send-tx-to-all (tx)
            (map nil (lambda (node)
                       (send node :new-transaction tx))
                 *node-bit-tbl*))
          (send-genesis-to-all (utxo)
            (map nil (lambda (node)
                       (send node :genesis-utxo utxo))
                 *node-bit-tbl*)))
       
       ;; -------------------------------------------------------------
       ;; manufacture two transactions and send to all nodes
       (let* ((k     (pbc:make-key-pair :dave)) ;; genesis keying
              (pkey  (pbc:keying-triple-pkey k))
              (skey  (pbc:keying-triple-skey k))
              
              (km    (pbc:make-key-pair :mary)) ;; Mary keying
              (pkeym (pbc:keying-triple-pkey km))
              (skeym (pbc:keying-triple-skey km)))
         
         (pr "Construct Genesis transaction")
         (multiple-value-bind (utxog secrg)
             (make-uncloaked-txout 1000 pkey)
           (declare (ignore secrg))
           (send-genesis-to-all utxog)
           
           (let* ((amt   (uncloaked-txout-amt utxog))
                  (gamma (uncloaked-txout-gamma utxog))
                  (trans (make-transaction :ins `((:kind :uncloaked
                                                   :amount ,amt
                                                   :gamma  ,gamma
                                                   :pkey   ,pkey
                                                   :skey   ,skey))
                                           :outs `((:kind :uncloaked
                                                    :amount 750
                                                    :pkey   ,pkeym)
                                                   (:kind :uncloaked
                                                    :amount 240
                                                    :pkey   ,pkey))
                                           :fee 10)))
             
             ;; send TX to all nodes
             (send-tx-to-all trans)
             
             (pr "Find UTX for Mary")
             (let* ((utxm   (find-txout-for-pkey-hash (hash:hash/256 pkeym) trans))
                    (amt    (uncloaked-txout-amt utxm))
                    (gamma  (uncloaked-txout-gamma utxm)))
               
               (pr "Construct 2nd transaction")
               (let ((trans (make-transaction :ins `((:kind :uncloaked
                                                      :amount ,amt
                                                      :gamma  ,gamma
                                                      :pkey   ,pkeym
                                                      :skey   ,skeym))
                                              :outs `((:kind :uncloaked
                                                       :amount 250
                                                       :pkey   ,pkeym)
                                                      (:kind :uncloaked
                                                       :amount 490
                                                       :pkey  ,pkey))
                                              :fee 10)))
                 ;; send TX to all nodes
                 (send-tx-to-all trans)
                 )))))
=======
>>>>>>> 7e6f6cb7
       ;; ------------------------------------------------------------------------
       (sleep 10)
       (map nil (lambda (node)
                  (send node :answer
                        (format nil "Ready-to-run: ~A" (short-id node))))
            *node-bit-tbl*)
       (send *leader* :make-block)
       ))))

;; -------------------------------------------------------------

(defvar *arroyo*     "10.0.1.2")
(defvar *dachshund*  "10.0.1.3")
(defvar *malachite*  "10.0.1.6")
(defvar *rambo*      "10.0.1.13")

(defmethod damage ((ip string) t/f)
  (damage (gethash ip *ip-node-tbl*) t/f))

(defmethod damage ((node node) t/f)
  (setf (node-byz node) t/f))

(defun init-sim ()
  (shutdown-server)
  (reconstruct-tree)
  (prog1
      (start-server)
    (reset-system)))<|MERGE_RESOLUTION|>--- conflicted
+++ resolved
@@ -781,11 +781,7 @@
                (g-sig     nil))
            
            (pr "Running Gossip Signing")
-<<<<<<< HEAD
            (gossip-neighborcast my-node :signing (current-actor) consensus-stage msg seq-id timeout)
-=======
-           (gossip-neighborcast my-node :signing ret-addr consensus-stage msg seq-id timeout)
->>>>>>> 7e6f6cb7
            (setf start (get-universal-time))
            
            (labels
@@ -1284,7 +1280,6 @@
                    ;; send TX to all nodes
                    (send-tx-to-all (setf *trans2* trans))
                    ))))))
-<<<<<<< HEAD
        ;; ------------------------------------------------------------------------
        (sleep 10)
        (map nil (lambda (node)
@@ -1366,8 +1361,6 @@
                  ;; send TX to all nodes
                  (send-tx-to-all trans)
                  )))))
-=======
->>>>>>> 7e6f6cb7
        ;; ------------------------------------------------------------------------
        (sleep 10)
        (map nil (lambda (node)
