--- conflicted
+++ resolved
@@ -584,7 +584,7 @@
     ;; now check for valid transaction math
     (unless (check-transaction-math tx)
       (return-from #1# nil))
-    ;; add-method TXOUTS to UTX table
+    ;; add TXOUTS to UTX table
     (dolist (txout (trans-txouts tx))
       (record-new-utxo txout)))
   t) ;; tell caller everything ok
@@ -1048,47 +1048,19 @@
 (defun leader-exec (node)
   (send *dly-instr* :clr)
   (send *dly-instr* :pltwin :histo-4)
-<<<<<<< HEAD
-  (pr "Assemble new block")
-  (let ((new-block (make-bc-block
-                    :protocol-version *protocol-version*
-                    :epoch            (if *blockchain*
-                                          (1+ (bc-block-epoch (first *blockchain*)))
-                                        0)
-                    :timestamp        (uuid:make-v1-uuid)
-                    :prev-block-hash  (and *blockchain*
-                                           (bc-block-hash (first *blockchain*)))
-                    :election-proof   *election-proof*
-                    :leader-pkey      *leader*
-                    :witnesses        (map 'vector 'node-pkey *node-bit-tbl*)
-                    :transactions     (get-transactions-for-new-block)))
-        (self  (current-actor)))
-    (ac:self-call :cosi-sign-prepare self new-block 10)
-    (pr "Waiting for Cosi prepare")
-=======
   (print "Assemble new block")
   (let ((new-block (cosi/proofs:create-block (first *blockchain*) (get-transactions-for-new-block)))
         (self      (current-actor)))
-    (ac:self-call :cosi-sign-prepare self new-block)
+    (ac:self-call :cosi-sign-prepare self new-block 30)
     (print "Waiting for Cosi prepare")
->>>>>>> b20c4443
     (labels
         ((wait-prep-signing ()
            (recv
              ((list :answer (list :signature sig bits))
               (let ((*current-node* node))
-<<<<<<< HEAD
-                (setf (bc-block-signature        new-block) (pbc:signed-message-sig  sig)
-                      (bc-block-signature-pkey   new-block) (pbc:signed-message-pkey sig)
-                      (bc-block-signature-bitmap new-block) bits
-                      (bc-block-hash             new-block) (compute-block-hash new-block))
+                (update-block-signature new-block sig bits)
                 (ac:self-call :cosi-sign-commit self new-block 10)
-                (pr "Waiting for Cosi commit")
-=======
-                (update-block-signature new-block sig bits)
-                (ac:self-call :cosi-sign-commit self new-block)
                 (print "Waiting for Cosi commit")
->>>>>>> b20c4443
                 (labels ((wait-cmt-signing ()
                            (recv
                              ((list :answer (list :signature _ bits))
