--- conflicted
+++ resolved
@@ -35,12 +35,8 @@
 ;; --------------------------------------------------------------------
 ;; Physical network
 
-<<<<<<< HEAD
 #+(AND :COM.RAL :LISPWORKS)
-(defvar *local-nodes*  '(("Arroyo.local"    . "10.0.1.33")
-=======
 (defvar *local-nodes*  '(("Arroyo.local"    . "127.0.0.1" #|"10.0.1.33"|#)
->>>>>>> 4a590abe
                          ("Malachite.local" . "10.0.1.6")
                          ("Dachshund.local" . "10.0.1.3")
                          ("Rambo"           . "10.0.1.13")
