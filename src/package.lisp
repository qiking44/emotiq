;;;; package.lisp

(defpackage #:emotiq
  (:use #:cl)
  (:export #:octet #:octet-vector #:octet-vector-p
           #:make-octet-vector #:ovref
           #:octet-vector-to-hex-string #:hex-string-to-octet-vector
           #:string-to-octet-vector)
  (:export #:hash-digest-vector-to-hex-string
           #:sha-256-string #:sha-256-vector 
           #:sha3-512-string #:sha3-512-vector
           #:hash-160-string #:hash-160-vector
           #:hash-256-string #:hash-256-vector
           #:keygen #:sign-message #:verify-signature)
<<<<<<< HEAD
  (:export #:production-start #:dev-start #:production-p))
=======
  (:export #:hash-digest-vector-to-hex-string
           #:sha-256-string #:sha-256-vector 
           #:sha3-512-string #:sha3-512-vector
           #:hash-160-string #:hash-160-vector
           #:hash-256-string #:hash-256-vector
           #:keygen #:sign-message #:verify-signature)
  (:export
   #:hash-pointer-of-previous-block 
   #:hash-pointer-item
   #:hash-pointer-of-transaction
   #:hash-pointer-item
   #:transaction-id
   #:do-blockchain
   #:print-blockchain-info
   #:print-block-info
   #:start-blockchain-context
   #:with-blockchain-context
   #:next-transaction
   #:next-coinbase-transaction
   #:genesis-block #:last-block #:last-transaction
   #:initial-total-coin-amount
   #:*minter-0-pkey-hash* #:*minter-0-pkey* #:*minter-0-skey*))
>>>>>>> 1d321db1
<|MERGE_RESOLUTION|>--- conflicted
+++ resolved
@@ -12,9 +12,6 @@
            #:hash-160-string #:hash-160-vector
            #:hash-256-string #:hash-256-vector
            #:keygen #:sign-message #:verify-signature)
-<<<<<<< HEAD
-  (:export #:production-start #:dev-start #:production-p))
-=======
   (:export #:hash-digest-vector-to-hex-string
            #:sha-256-string #:sha-256-vector 
            #:sha3-512-string #:sha3-512-vector
@@ -36,5 +33,5 @@
    #:next-coinbase-transaction
    #:genesis-block #:last-block #:last-transaction
    #:initial-total-coin-amount
-   #:*minter-0-pkey-hash* #:*minter-0-pkey* #:*minter-0-skey*))
->>>>>>> 1d321db1
+   #:*minter-0-pkey-hash* #:*minter-0-pkey* #:*minter-0-skey*)
+  (:export #:production-start #:dev-start #:production-p))