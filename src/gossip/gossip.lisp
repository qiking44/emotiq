;;; gossip.lisp

;;; More realistic gossip protocol.
;;; Minimal changes to use actor concurrency model. As far as the actors are concerned,
;;;  we're just sending messages of type :gossip, regardless of whether they're solicitations,
;;;  replies, or timeouts.
;;; Gossip messages are simply sent as payload of a lower-level actor message.
;;; No more process-run-function because actors take care of that.
;;; No need for locks to access node data structures because they're always accessed from an actor's single thread.

;;;; TODO:
;;;; Change things such that when forward-to is an integer, if a node gets an active ignore back from
;;;;  neighbor X, it should pick another neighbor if it has more available.

;;;; NOTES: "Upstream" means "back to the solicitor: the node that sent me a solicitation in the first place"

(in-package :gossip)

(defparameter *default-uid-style* :short ":tiny, :short, or :long. :short is shorter; :long is more comparable with other emotiq code.
       :tiny should only be used for testing, documentation, and graph visualization of nodes on a single machine since it creates extremely short UIDs")
(defparameter *max-message-age* 30 "Messages older than this number of seconds will be ignored")
(defparameter *max-seconds-to-wait* 10 "Max seconds to wait for all replies to come in")
(defparameter *direct-reply-max-seconds-to-wait* (ceiling *max-seconds-to-wait* 2) "Max second to wait for direct replies")

;;;; DEPRECATE
(defparameter *use-all-neighbors* 2 "True to broadcast to all neighbors; nil for none (no forwarding).
                                       Can be an integer to pick up to n neighbors.")
;;;; DEPRECATE
(defparameter *active-ignores* t "True to reply to sender when we're ignoring a message from that sender.")
(defparameter *nominal-gossip-port* 65002 "Nominal gossip network port to be used. We may increment this *max-server-tries* times
   in an effort to find an unused local port")
(defparameter *max-server-tries* 4 "How many times we can try finding an unused local server port before we give up. 1 to only try once.")
(defvar *actual-udp-gossip-port* nil "Local gossip UDP network port actually in use")
(defvar *actual-tcp-gossip-port* nil "Local gossip TCP network port actually in use")
(defvar *udp-gossip-socket* nil "Local passive UDP gossip socket, if any")
(defvar *tcp-gossip-socket* nil "Local passive TCP gossip socket, if any")
(defparameter *max-server-tries* 4 "How many times we can try finding an unused local server port before we give up. 1 to only try once.")
(defparameter *shutting-down*     nil "True to shut down gossip-server")
(defparameter *shutdown-msg* (make-array 8 :element-type '(UNSIGNED-BYTE 8) :initial-contents #(115 104 117 116 100 111 119 110)) "shutdown")
(defun shutdown-msg-len () (length *shutdown-msg*))
(defvar *udp-proxy-table* (make-hash-table) "Hash table of all UDP proxies on this machine")
(defvar *tcp-proxy-table* (make-hash-table) "Hash table of all TCP proxies on this machine")

(defvar *tcp-gossip-server-name* "TCP Gossip Server")
(defvar *udp-gossip-server-name* "UDP Gossip Server")

(defvar *debug* 4 "True to log debugging information while handling gossip requests. Larger values log more messages.")

(defun debug-level (&optional level)
  (when *debug*
    (if (numberp *debug*)
      (if (numberp level)
        (>= *debug* level)
        t)
      t)))

; Typical cases:
; Case 1: *use-all-neighbors* = true and *active-ignores* = nil. The total-coverage (neighborcast) case.
; Case 2: *use-all-neighbors* = 1 and *active-ignores* = true. The more common gossip case.
; Case 3: *use-all-neighbors* = true and *active-ignores* = true. More messages than necessary. NOW A FORBIDDEN CASE.
; Case 4: *use-all-neighbors* = 1 and *active-ignores* = false. Lots of timeouts. Poor results. NOW A FORBIDDEN CASE.

;;; DEPRECATE. Use forward-to slot on messages for this now.
(defun set-protocol-style (kind &optional (n 1))
  "Set style of protocol.
   :gossip style to pick one neighbor at random to send solicitations to.
      There's no guarantee this will reach all nodes. But it's quicker and more realistic.
   :neighborcast   style to send solicitations to all neighbors. More likely to reach all nodes but replies may be slower.
   Neither style should result in timeouts of a node waiting forever for a response from a neighbor."
  (case kind
    (:gossip (setf *use-all-neighbors* n
                   *active-ignores* t))  ; must be true when *use-all-neighbors* is nil. Otherwise there will be timeouts.
    (:neighborcast  (setf *use-all-neighbors* t
                   *active-ignores* nil)))
  kind)

(defun get-protocol-style ()
  "Get style of protocol. See set-protocol-style."
  (cond ((and (null *use-all-neighbors*)
              *active-ignores*)
         :noforward) ; use 0 neighbors means "no forward" which is generally counterproductive except during bootstrapping
        ((and (integerp *use-all-neighbors*)
              *active-ignores*)
         (if (zerop *use-all-neighbors*)
             (values :noforward)
             (values :gossip *use-all-neighbors*)))
        ((and (eql t *use-all-neighbors*)
              (null *active-ignores*))
         :neighborcast)
        (t :unknown)))
             
; (set-protocol-style :neighborcast) ; you should expect 100% correct responses most of the time in this mode
; (set-protocol-style :gossip)       ; you should expect 100% correct responses very rarely in this mode

#|
Discussion: :gossip style is more realistic for "loose" networks where nodes don't know much about their neighbors.
:neighborcast style is better after :gossip style has been used to discover the graph topology and agreements about collaboration
are in place between nodes.
|#

(defparameter *gossip-absorb-errors* t "True for normal use; nil for debugging")
(defvar *last-uid* 0 "Simple counter for making UIDs. Only used for :short style UIDs.")
(defvar *uid-lock* (mpcompat:make-lock) "Lock for *last-uid*")

(defvar *last-tiny-uid* 0 "Simple counter for making UIDs")
(defvar *tiny-uid-lock* (mpcompat:make-lock) "Lock for *last-tiny-uid*")

(defparameter *log-filter* t "t to log all messages; nil to log none")
(defparameter *delay-interim-replies* t "True to delay interim replies.
  Should be true, especially on larger networks. Reduces unnecessary interim-replies while still ensuring
  some partial information is propagating in case of node failures.")

(defun make-uid-mapper ()
  "Returns a table that maps UIDs to objects"
  (kvs:make-store ':hashtable :test 'equal))

;;; defglobal here makes running tests easier
#+LISPWORKS
(hcl:defglobal-variable *nodes* (make-uid-mapper) "Table for mapping node UIDs to nodes known by local machine")
#+CCL
(ccl:defglobal *nodes* (make-uid-mapper) "Table for mapping node UIDs to nodes known by local machine")

(defun log-exclude (&rest strings)
  "Prevent log messages whose logcmd contains any of the given strings. Case-insensitive."
 (lambda (logcmd)
   (let ((logcmdname (symbol-name logcmd)))
     (notany (lambda (x) (search x logcmdname :test #'char-equal)) strings))))

(defun log-include (&rest strings)
  "Allow log messages whose logcmd contains any of the given strings. Case-insensitive."
 (lambda (logcmd)
   (let ((logcmdname (symbol-name logcmd)))
     (some (lambda (x) (search x logcmdname :test #'char-equal)) strings))))

;; Ex: Don't log any messages that contain "WAIT" or "ACCEPT"
;; (setf *log-filter* (log-exclude "WAIT" "ACCEPT" "IGNORE"))

;; Ex: Don't log any messages that contain "COALESCE"
;; (setf *log-filter* (log-exclude "COALESCE"))

;; Ex: Include only :FINALREPLY messages
;; (setf *log-filter* (log-include "FINALREPLY"))

;; Ex: Don't include SIR messages
;; (setf *log-filter* (log-exclude "SIR"))

(defun aws-p ()
  "Returns true if we're running on an AWS EC2 instance.
   Always runs quickly."
  ; https://serverfault.com/questions/462903/how-to-know-if-a-machine-is-an-ec2-instance
  (and (probe-file "/sys/hypervisor/uuid")
       (with-open-file (s "/sys/hypervisor/uuid")
         (let ((line (read-line s nil nil nil)))
           (and line
                (> (length line) 3)
                (equalp "ec2" (subseq line 0 3)))))))

(defun eripa-via-network-lookup ()
  "Returns ERIPA for current process via http lookup at external site"
  (let ((dq (with-output-to-string (s)
              (cond ((aws-p)
                     (http-fetch "http://169.254.169.254/latest/meta-data/public-ipv4" s))
                    (t (http-fetch "http://api.ipify.org/" s))))))
    (when (and (stringp dq)
               (> (length dq) 0))
      (values (usocket::host-to-hbo dq)
              dq))))

(defun externally-routable-ip-address ()
  "Returns ERIPA for current process"
  ; add mechanisms to get this from command-line args or environment variables which should take precedence
  ;   over network lookup
  (eripa-via-network-lookup))

(defparameter *eripa* nil "Cached EXTERNALLY-ROUTABLE-IP-ADDRESS")

(defun eripa ()
  "Return externally-routable ip address of this machine. This is the primary user function.
   Caches result for quick repeated use."
  (or *eripa*
      (setf *eripa* (externally-routable-ip-address))))

(defun encode-uid (machine-id process-id numeric-id)
  (logior (ash machine-id 48)
          (ash process-id 32)
          numeric-id))

; Should do this with an actor gatekeeper, but I don't know how to wrap an actor around a read operation
(defun generate-new-monotonic-id ()
    (mpcompat:with-lock (*uid-lock*)
      (incf *last-uid*)))

#+LISPWORKS
(progn
  (fli:define-c-typedef pid_t :int)
  (fli:define-foreign-function getpid ()
    :result-type pid_t))

; Somewhat shorter than the longer uuid version, (80 bits vs. 128) and more useful for simulating with
;   two processes on the same machine because it uses PID as part of the ID. Should still work
;   fine even in real (not simulated) systems.
(defun short-uid ()
  (encode-uid (logand #xFFFFFFFF (eripa)) ; 32 bits
              (logand #xFFFF #+OPENMCL (ccl::getpid) #+LISPWORKS (getpid)) ; 16 bits
              (logand #xFFFFFFFF (generate-new-monotonic-id)))) ; 32 bits

(defun long-uid ()
  (uuid::uuid-to-integer (uuid::make-v1-uuid)))

; Should do this with an actor gatekeeper, but I don't know how to wrap an actor around a read operation
(defun new-tiny-uid ()
  (mpcompat:with-lock (*tiny-uid-lock*)
    (incf *last-tiny-uid*)))

(defun new-uid (&optional (style *default-uid-style*))
  "Generate a new UID of the given style"
  (case style
    (:long  (long-uid))
    (:short (short-uid))
    (:tiny  (new-tiny-uid))))
                   
(defun uid? (thing)
  (integerp thing))

(defun uid= (thing1 thing2)
  (eql thing1 thing2))

(defclass uid-mixin ()
  ((uid :initarg :uid :initform (new-uid) :reader uid
        :documentation "Unique ID. These are assumed to become larger over time and not be random: They
         are used in discriminating later messages from earlier ones.")))

(defmethod print-object ((thing uid-mixin) stream)
   (with-slots (uid) thing
       (print-unreadable-object (thing stream :type t :identity t)
          (when uid (princ uid stream)))))

;;; Should move these to mpcompat
(defun all-processes ()
  #+Allegro   mp:*all-processes*
  #+LispWorks (mp:list-all-processes)
  #+CCL       (ccl:all-processes)
  #-(or Allegro LispWorks CCL)
  (warn "No implementation of ALL-PROCESSES for this system.")
  )

(defun process-name (process)
  #+Allegro                (mp:process-name process)
  #+LispWorks              (mp:process-name process)
  #+CCL                    (ccl:process-name process)
  #-(or Allegro LispWorks CCL)
  (warn "No implementation of PROCESS-NAME for this system."))

(defun process-kill (process)
  #+Allegro                (mp:process-kill process)
  #+LispWorks              (mp:process-terminate process)
  #+CCL                    (ccl:process-kill process)
  #-(or Allegro LispWorks CCL)
  (warn "No implementation of PROCESS-KILL for this system."))

(defun find-process (name)
  "Returns a process with given name, if any."
  (find-if (lambda (process) (ignore-errors (string-equal name (subseq (process-name process) 0 (length name))))) (all-processes)))

(defclass gossip-message-mixin (uid-mixin)
  ((timestamp :initarg :timestamp :initform (get-universal-time) :accessor timestamp
              :documentation "Timestamp of message origination")
   (hopcount :initarg :hopcount :initform 0 :accessor hopcount
             :documentation "Number of hops this message has traversed.")
   (kind :initarg :kind :initform nil :accessor kind
         :documentation "The verb of the message, indicating what action to take.")
   (args :initarg :args :initform nil :accessor args
         :documentation "Payload of the message. Arguments to kind.")))

(defgeneric copy-message (msg)
  (:documentation "Copies a message object verbatim. Mainly for simulation mode
          where messages are shared, in which case in order to increase hopcount,
          the message needs to be copied."))

(defmethod copy-message ((msg gossip-message-mixin))
  (let ((new-msg (make-instance (class-of msg)
                   :uid (uid msg)
                   :timestamp (timestamp msg)
                   :hopcount (hopcount msg)
                   :kind (kind msg)
                   :args (args msg))))
    new-msg))

(defclass solicitation (gossip-message-mixin)
  ((forward-to :initarg :forward :initform *use-all-neighbors* :accessor forward-to
             :documentation "Normally true, which means this solicitation should be forwarded to neighbors
             of the one that originally received it. If nil, it means never forward. In that case, if a reply is expected,
             just reply immediately.
             It can be an integer n, which means to forward to up to n random neighbors. (This is traditional
             gossip protocol.)
             It can also simply be T, which means to forward to all neighbors. (This is neighborcast protocol.)")
   (reply-to :initarg :reply-to :initform nil :accessor reply-to
             :documentation "Nil for no reply expected. :UPSTREAM or :GOSSIP or :NEIGHBORCAST indicate
             replies should happen by one of those mechanisms, or a UID to request a direct reply to
             a specific node.")))

(defun make-solicitation (&rest args)
  (apply 'make-instance 'solicitation args))

(defmethod neighborcast? ((msg solicitation))
  "True if message is requesting neighborcast protocol"
  (eql t (forward-to msg)))

(defmethod copy-message :around ((msg solicitation))
  (let ((new-msg (call-next-method)))
    (setf (forward-to new-msg) (forward-to msg)
          (reply-to new-msg) (reply-to msg))
    new-msg))

(defclass solicitation-uid-mixin ()
  ((solicitation-uid :initarg :solicitation-uid :initform nil :accessor solicitation-uid
                     :documentation "UID of solicitation message that elicited this reply.")))

; Note: If you change a message before forwarding it, you need to create a new
;   message with a new UID. (Replies can often be changed as they percolate backwards;
;   they need new UIDs so that a node that has seen one set of information won't
;   automatically ignore it.)
(defclass reply (gossip-message-mixin solicitation-uid-mixin)
  ()
  (:documentation "Reply message. Used to reply to solicitations that need an :UPSTREAM or direct reply.
     This class is not used for :GOSSIP or :NEIGHBORCAST replies; those replies are just new solicitations.
     Why? Because only :UPSTREAM replies require the coalescence (i.e. reduce) mechanism and
     for those, an expectation needs to be set up in the sending node that a reply will be coming back,
     and a teardown mechanism happens when all expected replies have come back or a timeout occurs.
     No coalescence, expectation, or teardown needs to happen for :GOSSIP or :NEIGHBORCAST replies.

     Direct replies do establish expectations, so they use the reply class. Direct replies also use coalescence
     but only at the ultimate receiver node since there are no other nodes where coalescence could occur.

     It is common and expected to receive multiple :UPSTREAM or direct replies matching a given solicitation-uid.
     :UPSTREAM replies are 'inverse broadcasts' in that they have many sources that funnel
     back to one ultimate receiver -- the originator of the solicitation.
     Direct replies can be similar except the message is sent directly from the ultimate recipient back
     to the ultimate sender without being forwarded through the network."))

(defclass interim-reply (reply)
  ()
  (:documentation "Interim replies engender a forwarded interim reply immediately to coalesce
    all available data. A later interim reply (or a final reply) from node X for solicitation Y will override
    an earlier interim reply. 'Later' here means the reply itself has a UID that's larger than the 'older'
    one."))

(defun make-interim-reply (&rest args)
  (apply 'make-instance 'interim-reply args))

(defclass final-reply (reply)
  ()
  (:documentation "Final replies engender a forwarded final reply from node X iff all other replies node X
    is expecting have also been received and are final replies. Furthermore, all reply-expectation structures
    must be cleaned up in this event.
    Otherwise a final reply to node X just engenders another interim reply upstream from node X."))

(defun make-final-reply (&rest args)
  (apply 'make-instance 'final-reply args))

(defclass timeout (gossip-message-mixin solicitation-uid-mixin)
  ()
  (:documentation "Used only for special timeout messages. In this case, solicitation-uid field
    is used to indicate which solicitation should be timed out at the receiver of this message."))

(defun make-timeout (&rest args)
  (let ((timeout (apply 'make-instance 'timeout args)))
    (when (null (solicitation-uid timeout)) (error "No solicitation-uid on timeout"))
    timeout))

(defmethod copy-message :around ((msg reply))
  (let ((new-msg (call-next-method)))
    (setf (solicitation-uid new-msg) (solicitation-uid msg))
    new-msg))

(defmethod copy-message :around ((msg timeout))
  (let ((new-msg (call-next-method)))
    (setf (solicitation-uid new-msg) (solicitation-uid msg))
    new-msg))

(defclass gossip-mixin (uid-mixin)
  ((address :initarg :address :initform (eripa) :accessor address
            :documentation "Network address (e.g. IP) of node.")
   (logfn :initarg :logfn :initform 'default-logging-function :accessor logfn
          :documentation "If non-nil, assumed to be a function called with every
              message seen to log it.")))
   
(defclass gossip-actor (ac:actor)
  ((node :initarg :node :initform nil :accessor node
         :documentation "The gossip-node on behalf of which this actor works")))

#+OBSOLETE
(defclass gossip-network-actor (ac:actor)
  ((node :initarg :node :initform nil :accessor node
         :documentation "The gossip-node on behalf of which this actor works.
         Should only be attached to proxy-gossip-nodes.")))

(defclass actor-mixin ()
  ((actor :initarg :actor :initform nil :accessor actor
          :documentation "Actor for this node")))

(defclass gossip-node (gossip-mixin actor-mixin)
  ((message-cache :initarg :message-cache :initform (make-uid-mapper) :accessor message-cache
                  :documentation "Cache of seen messages. Table mapping UID of message to UID of upstream sender.
                  Used to ensure identical messages are not acted on twice, and to determine where
                  replies to a message should be sent in case of :UPSTREAM messages.")
   (repliers-expected :initarg :repliers-expected :initform (kvs:make-store ':hashtable :test 'equal)
                      :accessor repliers-expected
                      :documentation "2-level Hash-table mapping a solicitation id to another hashtable of srcuids
                     that I expect to reply to that solicitation. Values in second hashtable are either interim replies
                     that have been received from that srcuid for the given solicitation id.
                     Only accessed from this node's actor thread. No locking needed.
                     See Note B below for more info.")
   (reply-cache :initarg :reply-cache :initform (kvs:make-store ':hashtable :test 'equal)
               :accessor reply-cache
               :documentation "Hash-table mapping a solicitation id to some data applicable to THIS node
                  for that solicitation. Only accessed from this node's actor
                  thread. No locking needed. Only used for duration of a solicitation/reply cycle.")
   (local-kvs :initarg :local-kvs :initform (kvs:make-store ':hashtable :test 'equal) :accessor local-kvs
        :documentation "Local persistent key/value store for this node. Put long-lived global state data here.")
   (neighbors :initarg :neighbors :initform nil :accessor neighbors
              :documentation "List of UIDs of direct neighbors of this node. This is the mechanism that establishes
              the connectivity of the node graph.")
   (timers :initarg :timers :initform nil :accessor timers
            :documentation "Table mapping solicitation uids to a timer dealing with replies to that uid.")
   (timeout-handlers :initarg :timeout-handlers :initform nil :accessor timeout-handlers
                     :documentation "Table of functions of 1 arg: timed-out-p that should be
          called to clean up after waiting operations are done. Keyed on solicitation id.
          Timed-out-p is true if a timeout happened. If nil, it means operations completed without
          timing out.")))

(defmethod clear-caches ((node gossip-node))
  "Caches should be cleared in the normal course of events, but this can be used to make sure."
  (kvs:clear-store! (message-cache node))
  (kvs:clear-store! (repliers-expected node))
  (kvs:clear-store! (reply-cache node))
  ; don't clear the local-kvs. That should be persistent.
  )

; We'll use these for real (not simulated on one machine) protocol over the network
(defclass proxy-gossip-node (gossip-mixin actor-mixin)
  ((real-address :initarg :real-address :initform nil :accessor real-address
            :documentation "Real IP address of remote node")
   (real-port :initarg :real-port :initform *nominal-gossip-port* :accessor real-port
              :documentation "Real port of remote node")
   (real-uid :initarg :real-uid :initform nil :accessor real-uid
                  :documentation "UID of the (real) gossip node on the other end.
               This proxy node will also have its own UID just for local lookup purposes,
               but the real-uid is used to route it to the proper node on the remote
               machine."))
  (:documentation "A local [to this process] standin for a real gossip-node located elsewhere.
              All we know about it is its UID and address, which is enough to transmit a message to it."))

(defmethod clear-caches ((node proxy-gossip-node))
  "Caches should be cleared in the normal course of events, but this can be used to make sure."
  )

(defclass tcp-gossip-node (proxy-gossip-node)
  ())

(defclass udp-gossip-node (proxy-gossip-node)
  ())

(defmethod gossip-dispatcher (node &rest actor-msg)
  "Extracts gossip-msg from actor-msg and calls deliver-gossip-msg on it"
  (let ((gossip-cmd (first actor-msg)))
    (case gossip-cmd
      (:gossip
       (unless node (error "No node attached to this actor!"))
       (destructuring-bind (srcuid gossip-msg) (cdr actor-msg)
         (deliver-gossip-msg gossip-msg node srcuid))))))

(defmethod make-gossip-actor ((node t))
  (make-instance 'gossip-actor
    :node node
    :fn 
    (lambda (&rest msg)
      (apply 'gossip-dispatcher node msg))))

#+OBSOLETE
(defmethod make-gossip-actor ((node null))
  (make-instance 'gossip-actor
    :node node
    :fn 
    (lambda (&rest msg)
      (apply 'gossip-dispatcher node msg))))

#+OBSOLETE
(defmethod make-gossip-actor ((node proxy-gossip-node))
  (make-instance 'gossip-network-actor
    :node node
    :fn 
    (lambda (&rest msg)
      (apply 'gossip-dispatcher node msg))))

(defun make-node (&rest args)
  "Makes a new node"
  (let* ((node (apply 'make-instance 'gossip-node args))
         (actor (make-gossip-actor node)))
    (setf (actor node) actor)
    (kvs:relate-unique! *nodes* (uid node) node)
    node))

(defun make-proxy-node (mode &rest args &key proxy-subtable &allow-other-keys)
  "Makes a new proxy node of given mode: :UDP or :TCP"
  (remf args :proxy-subtable)
  (let* ((node (case mode
                 (:tcp (apply 'make-instance 'tcp-gossip-node args))
                 (:udp (apply 'make-instance 'udp-gossip-node args))))
         (actor (make-gossip-actor node)))
    (setf (actor node) actor)
    (kvs:relate-unique! *nodes* (uid node) node)
    (memoize-proxy node proxy-subtable)))

;;;; Graph making routines
(defun make-nodes (numnodes)
  (dotimes (i numnodes)
    (make-node)))

(defun listify-nodes (&optional (nodetable *nodes*))
  (loop for node being each hash-value of nodetable collect node))

(defun random-node (&optional (nodetable *nodes*))
  (let ((len (hash-table-count nodetable)))
    (when (> len 0)
      (let ((num (random len))
            (i 0))
        (maphash (lambda (key value)
                   (declare (ignore key))
                   (if (>= i num)
                       (return-from random-node value)
                       (incf i)))
                 nodetable)))))

(defmethod connect ((node1 gossip-node) (node2 gossip-node))
  "Establish an edge between two nodes. Because every node must know its nearest neighbors,
   we store the edge information twice: Once in each endpoint node."
  (pushnew (uid node1) (neighbors node2))
  (pushnew (uid node2) (neighbors node1)))
  
(defmethod connected? ((node1 gossip-node) (node2 gossip-node))
  (or (member (uid node2) (neighbors node1) :test 'equal)
      ; redundant if we connected the graph correctly in the first place
      (member (uid node1) (neighbors node2) :test 'equal)))

(defun linear-path (nodelist)
  "Create a linear path through the nodes"
  (when (second nodelist)
    (connect (first nodelist) (second nodelist))
    (linear-path (cdr nodelist))))

(defun random-connection (nodelist)
  (let* ((len (length nodelist))
         (node1 (elt nodelist (random len)))
         (node2 (elt nodelist (random len))))
    (if (eq node1 node2)
        (random-connection nodelist)
        (values node1 node2))))

(defun random-new-connection (nodelist)
  (multiple-value-bind (node1 node2) (random-connection nodelist)
    (if (connected? node1 node2)
        (random-new-connection nodelist)
        (values node1 node2))))

(defun add-random-connections (nodelist n)
  "Adds n random edges between pairs in nodelist, where no connection currently exists."
  (dotimes (i n)
    (multiple-value-bind (node1 node2) (random-new-connection nodelist)
      (connect node1 node2))))

(defun make-graph (numnodes &optional (fraction 0.5))
  "Build a graph with numnodes nodes. Strategy here is to first connect all the nodes in a single
   non-cyclic linear path, then add f*n random edges, where n is the number of nodes."
  (clrhash *nodes*)
  (make-nodes numnodes)
  (let ((nodelist (listify-nodes)))
    ; following guarantees a single connected graph
    (linear-path nodelist)
    ; following --probably-- makes the graph an expander but we'll not try to guarantee that for now
    (add-random-connections nodelist (round (* fraction (length nodelist)))))
  numnodes)

;;;; Graph saving/restoring routines

(defun as-hash-table (test alist)
  "Builds a hash table from an alist"
  (let ((ht (make-hash-table :test test)))
    (dolist (pair alist)
      (setf (gethash (car pair) ht) (cdr pair)))
    ht))

(defmethod readable-value ((me t))
  (let ((*package* (find-package :gossip)))
    (format nil "~S" me)))

(defmethod readable-value ((me symbol))
  (let ((*package* (find-package :gossip)))
    (format nil "'~S" me)))

(defmethod alistify-hashtable ((table hash-table))
   (loop for key being each hash-key of table using (hash-value val) collect (cons key val)))

(defmethod readable-value ((me hash-table))
  (with-output-to-string (s)
    (format s "(as-hash-table~%")
    (format s "~T~T~A~%" (readable-value (hash-table-test me)))
    (format s "~T~T~A)~%" (readable-value (alistify-hashtable me)))))

(defmethod readable-value ((me list))
  (let ((*package* (find-package :gossip)))
    (format nil "'~S" me)))

(defmethod save-node ((node gossip-node) stream)
  "Write a form to stream that will reconstruct given node"
  (let ((*package* (find-package :gossip)))
    (flet ((write-slot (initarg value) ; assumes accessors and initargs are named the same
             (format stream "~%  ~S ~A" initarg (readable-value value))))
      (format stream "(make-node")
      (write-slot :uid (uid node))
      (write-slot :address (address node))
      (write-slot :neighbors (neighbors node))
      (write-slot :logfn (logfn node))
      (write-slot :local-kvs (local-kvs node))
      (format stream "~T)~%"))))

(defun save-graph (stream &optional (nodetable *nodes*))
  (format stream "(in-package :gossip)~%~%")
  (loop for node being each hash-value of nodetable do
    (save-node node stream)))

(defun save-graph-to-file (pathname &optional (nodetable *nodes*))
  "Save current graph to file. Restore by calling restore-graph-from-file.
   Makes experimentation easier."
  (with-open-file (stream pathname :direction :output)
    (format stream ";;; ~A~%" (file-namestring pathname))
    (format stream ";;; Saved graph file.~%")
    (format stream ";;; Call gossip::restore-graph-from-file on this file to restore graph from it.~%~%")
    (save-graph stream nodetable))
  pathname)

(defun restore-graph-from-file (pathname)
  "Restores a graph from a file saved by save-graph-to-file."
  (clrhash *nodes*)
  (load pathname))

;;;; End of Graph saving/restoring routines

#|
To send a message that doesn't require a reply:
Use #'solicit.
To send a message that does require a reply:
Use #'solicit-wait.

To send a message that you want a direct response to:
Use #'solicit-direct and make your message manually with the :reply-to slot being the UID of the node that should expect all replies.

To send a message from a NODE that the node wants a direct response to:
The node should make the message manually with the :reply-to slot being the UID of the node itself.
The node should call (send-msg msg uid #'final-continuation), where uid is the UID of the node itself [yes, you send
the message to yourself] and final-continuation is a single-argument function of a reply, where that reply is the coalesced reply
the node itself would send upstream if it were an :UPSTREAM message. If final-continuation is nil, that reply just gets
dropped on the floor.
|#

(defun solicit-direct (node kind &rest args)
  "Like solicit-wait but asks for all replies to be sent back to node directly, rather than percolated upstream.
  Don't use this on messages that don't expect a reply, because it'll wait forever."
  (unless node
    (error "No destination node supplied. You might need to run make-graph or restore-graph-from-file first."))
  (let ((uid (if (typep node 'gossip-mixin) ; yeah this is kludgy.
                 (uid node)
                 node))
        (response nil))
    (flet ((final-continuation (reply)
             (setf response reply)))
      (let* ((solicitation (make-solicitation
                            :reply-to (uid node)
                            :kind kind
                            :args args))
             (soluid (uid solicitation)))
        (send-msg solicitation
                  uid                   ; destination
                  #'final-continuation) ; srcuid. Note that nodes that are instructed to reply-to themselves will instead send the reply upstream
        (let ((win (mpcompat:process-wait-with-timeout "Waiting for reply" *max-seconds-to-wait*
                                                       (lambda () response))))
          (values 
           (if win
               (first (args response))
               :TIMEOUT)
           soluid))))))

(defun solicit (node kind &rest args)
  "Send a solicitation to the network starting with given node. This is the primary interface to 
  the network to start an action from the outside. Nodes shouldn't use this function to initiate an
  action because they should set the srcuid parameter to be their own rather than nil."
  (unless node
    (error "No destination node supplied. You might need to run make-graph or restore-graph-from-file first."))
  (let ((uid (if (typep node 'gossip-mixin) ; yeah this is kludgy.
                 (uid node)
                 node)))
    (let* ((solicitation (make-solicitation
                          :kind kind
                          :args args))
           (soluid (uid solicitation)))
      (send-msg solicitation
                uid      ; destination
                nil)     ; srcuid
      soluid)))

#+LATER-ACTORS ; not working ATM. Figure it out later.
(defun solicit-wait (mbox node kind &rest args)
  "Like solicit but waits for a reply. Only works for :UPSTREAM replies.
  Don't use this on messages that don't expect a reply, because it'll wait forever."
  (unless node
    (error "No destination node supplied. You might need to run make-graph or restore-graph-from-file first."))
  (let* ((uid (if (typep node 'gossip-mixin) ; yeah this is kludgy.
                  (uid node)
                node))
         (solicitation (make-solicitation
                        :reply-to :UPSTREAM
                        :kind kind
                        :args args))
         (soluid (uid solicitation))
         (me (ac:current-actor)))
    (send-msg solicitation
              uid      ; destination
              me)
    (ac:recv
      ((list reply)
       (ac:send mbox (list (first (args reply)) soluid)))

      :ON-TIMEOUT (ac:send mbox (list :TIMEOUT soluid))
      :TIMEOUT *max-seconds-to-wait*)))

#+LATER-ACTORS ; not working ATM. Figure it out later.
(defun test-solicit-wait (node kind &rest args)
  (let ((mbox   (mpcompat:make-mailbox)))
    (apply 'ac:spawn 'solicit-wait mbox node kind args)
    (mpcompat::mailbox-read mbox)))
; (test-solicit-wait (first (listify-nodes)) :list-alive)

(defun solicit-wait (node kind &rest args)
  "Like solicit but waits for a reply. Only works for :UPSTREAM replies.
  Don't use this on messages that don't expect a reply, because it'll wait forever."
  (unless node
    (error "No destination node supplied. You might need to run make-graph or restore-graph-from-file first."))
  (let ((uid (if (typep node 'gossip-mixin) ; yeah this is kludgy.
                 (uid node)
                 node))
        (response nil))
    (flet ((final-continuation (reply)
             (setf response reply)))
      (let* ((solicitation (make-solicitation
                            :reply-to :UPSTREAM
                            :kind kind
                            :args args))
             (soluid (uid solicitation)))
        (send-msg solicitation
                  uid      ; destination
                  #'final-continuation)     ; srcuid
        (let ((win (mpcompat:process-wait-with-timeout "Waiting for reply" *max-seconds-to-wait*
                                                       (lambda () response))))
          (values 
           (if win
               (first (args response))
               :TIMEOUT)
           soluid))))))

(defun solicit-progress (node kind &rest args)
  "Like solicit-wait but prints periodic progress log messages (if any)
  associated with this node to listener.
  Don't use this on messages that don't expect a reply, because it'll wait forever."
  (unless node
    (error "No destination node supplied. You might need to run make-graph or restore-graph-from-file first."))
  (let* ((uid (if (typep node 'gossip-mixin) ; yeah this is kludgy.
                  (uid node)
                  node))
         (node (if (typep node 'gossip-mixin)
                   node
                   (lookup-node node)))
         (response nil)
         (old-logger (logfn node)))
    (flet ((final-continuation (message)
             (setf response message)))
      (let* ((solicitation (make-solicitation
                            :reply-to :UPSTREAM
                            :kind kind
                            :args args))
             (soluid (uid solicitation)))
        (unwind-protect
            (progn
              (setf (logfn node) #'interactive-logging-function)
              (send-msg solicitation
                        uid      ; destination
                        #'final-continuation)     ; srcuid
              (let ((win (mpcompat:process-wait-with-timeout "Waiting for reply" *max-seconds-to-wait*
                                                             (lambda () response))))
                (values 
                 (if win
                     (first (args response))
                     :TIMEOUT)
                 soluid)))
          (setf (logfn node) old-logger))))))

(defun interactive-logging-function (logcmd nodename msgname &rest args)
  "Use this logging function for interactive debugging. You'll probably only want to use this
  in the node you called #'solicit on."
  (let* ((logmsg (apply 'default-logging-function logcmd nodename msgname args))
         (logstring (format nil "~S~%" logmsg)))
    #+CCL
    (if (find-package :hi)
        (funcall (intern "WRITE-TO-TOP-LISTENER" :hi) logstring)
        (write-string logstring *standard-output*))
    #-CCL
    (write-string logstring *standard-output*)))


(defmethod briefname ((node gossip-node) &optional (prefix "node"))
 (format nil "~A~D" prefix (uid node)))

(defmethod briefname ((msg solicitation) &optional (prefix "sol"))
  (format nil "~A~D" prefix (uid msg)))

(defmethod briefname ((msg reply) &optional (prefix "rep"))
  (format nil "~A~D" prefix (uid msg)))

(defmethod briefname ((msg timeout) &optional (prefix "timeout"))
  (format nil "~A~D" prefix (uid msg)))

(defmethod briefname ((id integer) &optional (prefix ""))
  (format nil "~A~D" prefix id))

(defmethod briefname ((id symbol) &optional (prefix ""))
  (declare (ignore prefix))
  (format nil "~A" id))

(defmethod briefname ((id string) &optional (prefix ""))
  (format nil "~A~A" prefix id))

(defmethod briefname ((id null) &optional (prefix ""))
  (declare (ignore prefix))
  nil)

(defmethod briefname ((id t) &optional (prefix ""))
  (declare (ignore prefix))
  id)

; Logcmd: Keyword that describes what a node has done with a given message UID
; Examples: :IGNORE, :ACCEPT, :FORWARD, etc.
(defmethod maybe-log ((node gossip-mixin) logcmd msg &rest args)
  (when *log-filter*
    (when (or (eq t *log-filter*)
              (funcall *log-filter* logcmd))
      (when (logfn node)
        (apply (logfn node)
               logcmd
               (briefname node)
               (briefname msg)
               args)))))

(defun lookup-node (uid)
  (kvs:lookup-key *nodes* uid))

(defun new-log ()
  "Returns a new log space"
  (make-array 10 :adjustable t :fill-pointer 0))

(defvar *archived-logs* (make-array 10 :adjustable t :fill-pointer 0) "Previous historical logs")

(defvar *log* (new-log) "Log of gossip actions.")
(defvar *log-actor* (ac:make-actor (lambda (&rest logmsg) (vector-push-extend logmsg *log*)))
  "Actor which serves as gatekeeper to *log* to ensure absolute serialization of log messages and no resource contention for *log*.")

(defun default-logging-function (logcmd nodename msgname &rest args)
  (let* ((usec (usec::get-universal-time-usec)) ; important to do this before calling ac:send so it's most accurate
         (logmsg (if msgname
                    (list* usec logcmd nodename msgname args)
                    (list usec logcmd nodename))))
    (apply 'ac:send *log-actor* logmsg)
    logmsg))

(defun debug-log (&rest args)
  "Freeform version of default-logging-function"
  (apply 'ac:send *log-actor* (cons (usec::get-universal-time-usec) args)))

(defun interactive-logging-function (logcmd nodename msgname &rest args)
  "Use this logging function for interactive debugging. You'll probably only want to use this
  in the mode you called #'solicit on.
  Returns the form that default-logging-function returned."
  (let* ((logmsg (apply 'default-logging-function logcmd nodename msgname args))
         (logstring (format nil "~S~%" logmsg)))
    #+CCL
    (if (find-package :hi)
        (funcall (intern "WRITE-TO-TOP-LISTENER" :hi) logstring)
        (write-string logstring *standard-output*))
    #-CCL
    (write-string logstring *standard-output*)
    logmsg))
  
(defmethod send-msg ((msg solicitation) (destuid (eql 0)) srcuid)
  "Sending a message to destuid=0 broadcasts it to all local (non-proxy) nodes in *nodes* database.
   This is intended to be used by incoming-message-handler-xxx methods for bootstrapping messages
   before #'neighbors connectivity has been established."
  (let ((no-forward-msg (copy-message msg))
        (nodes (listify-nodes)))
    (setf (forward-to no-forward-msg) nil) ; don't let any node forward. Just reply immediately.
    (setf nodes (remove-if (lambda (node) (typep node 'proxy-gossip-node)) nodes))
    (setf nodes (mapcar 'uid nodes))
    (forward msg srcuid nodes)))

(defmethod send-msg ((msg gossip-message-mixin) destuid srcuid)
  (let* ((destnode (lookup-node destuid))
         (destactor (when destnode (actor destnode))))
    (when (null destactor)
      (if (null destnode)
          (error "Cannot find node for ~D" destuid)
          (error "Cannot find actor for node ~S" destnode)))
    (ac:send destactor
           :gossip ; actor-verb
           srcuid  ; first arg of actor-msg
           msg)))  ; second arg of actor-msg

(defun current-node ()
  (uiop:if-let (actor (ac:current-actor))
    (values (node actor) actor)))

(defmethod send-self ((msg gossip-message-mixin))
  "Send a gossip message to the current node, if any.
  Should only be called from within a gossip-actor's code; otherwise nothing happens."
  (multiple-value-bind (node actor) (current-node)
    (when node ; actor will always be true too
      (ac:send actor :gossip (uid node) msg))))

;  TODO: Might want to also check hopcount and reject message where hopcount is too large.
;        Might want to not accept maybe-sir messages at all if their soluid is expired.
(defmethod accept-msg? ((msg gossip-message-mixin) (thisnode gossip-node) srcuid)
  "Returns kindsym if this message should be accepted by this node, nil and a failure-reason otherwise.
  Kindsym is the name of the gossip method that should be called to handle this message.
  Doesn't change anything in message or node."
  (declare (ignore srcuid)) ; not using this for acceptance criteria in the general method
  (let ((soluid (uid msg)))
    (cond ((> (get-universal-time) (+ *max-message-age* (timestamp msg))) ; ignore too-old messages
           (values nil :too-old))
          (t
           (let ((already-seen? (kvs:lookup-key (message-cache thisnode) soluid)))
             (cond (already-seen? ; Ignore if already seen
                    (values nil :already-seen))
                   (t ; it's a new message
                    (let* ((kind (kind msg))
                           (kindsym nil))
                      (cond (kind
                             (setf kindsym (intern (symbol-name kind) :gossip))
                             (if (and kindsym (fboundp kindsym))
                                 kindsym ;; SUCCESS! We accept the message.
                                 (values nil (list :unknown-kind kindsym))))
                            (t
                             (values nil :no-kind)))))))))))

(defmethod accept-msg? ((msg reply) (thisnode gossip-node) srcuid)
  (if (eq :active-ignore (kind msg))
      (values nil :active-ignore)
      (multiple-value-bind (kindsym failure-reason) (call-next-method) ; the one on gossip-message-mixin
        ; Also ensure this reply is actually expected
        (cond (kindsym
               (let ((interim-table (kvs:lookup-key (repliers-expected thisnode) (solicitation-uid msg))))
                 (cond (interim-table
                        (if (eql :ANONYMOUS interim-table) ; accept replies from any srcuid
                            kindsym
                            (multiple-value-bind (val present-p) (kvs:lookup-key interim-table srcuid)
                              (declare (ignore val))
                              (if present-p
                                  kindsym
                                  (values nil :unexpected-1)))))
                       (t (values nil :unexpected-2)))))
              (t (values nil failure-reason))))))

(defmethod accept-msg? ((msg timeout) (thisnode gossip-node) srcuid)
  (declare (ignore srcuid))
  'timeout ; timeouts are always accepted
  )

; TODO: Remove old entries in message-cache, eventually.
(defmethod memoize-message ((node gossip-node) (msg gossip-message-mixin) srcuid)
  "Record the fact that this node has seen this particular message.
   In cases of solicitation messages, we also care about the upstream sender, so
   we just save that as the value in the key/value pair."
  (kvs:relate-unique! (message-cache node)
                      (uid msg)
                      (or srcuid t) ; because solicitations from outside might not have a srcid
                      ))

(defmethod get-upstream-source ((node gossip-node) soluid)
  "Retrieves the upstream source uid for a given soluid on this node"
  (kvs:lookup-key (message-cache node) soluid))

(defun remove-nth (n list)
  "Returns nth item and returns item and new list."
  (let ((newlist (loop for i in list
                   for idx from 0
                   unless (= idx n)
                   collect i)))
    (values (nth n list) newlist)))
  
(defun make-random-generator (list)
  "Returns a thunk that returns another random member of list
  every time it's called. Never generates same member twice
  (unless that member appears more than once in list in the first place).
  Generates nil when no members are left."
  (lambda ()
    (when list
      (let ((n (random (length list)))
            (item nil))
        (multiple-value-setq (item list) (remove-nth n list))
        item))))

(defun use-some-neighbors (neighbors howmany)
  "Pick a few random neighbors based on value of *use-all-neighbors*"
  (when neighbors
    (let ((len (length neighbors)))
      (cond ((integerp howmany)
             (if (< howmany 1)
                 nil ; if zero or less, return nil. Degenerate case.
                 (if (>= howmany len)
                     neighbors ; just use them all
                     (let ((fn (make-random-generator neighbors)))
                       (loop for i below howmany collect
                         (funcall fn))))))
            (howmany ; if true but not integer, just use them all
             neighbors)
            (t
             nil)))))

(defmethod get-downstream ((node gossip-node) srcuid howmany)
  (let ((all-neighbors (remove srcuid (neighbors node))))
    (use-some-neighbors all-neighbors howmany)))

(defun send-active-ignore (to from kind soluid failure-reason)
  "Actively send a reply message to srcuid telling it we're ignoring it."
  (let ((msg (make-interim-reply
              :solicitation-uid soluid
              :kind :active-ignore
              :args (list kind failure-reason))))
    (send-msg msg
              to
              from)))

(defmethod locally-receive-msg ((msg gossip-message-mixin) (node gossip-node) srcuid)
  "The main dispatch function for gossip messages. Runs entirely within an actor.
  First checks to see whether this message should be accepted by the node at all, and if so,
  it calls the function named in the kind field of the message to handle it."
  (let ((soluid (uid msg)))
    (multiple-value-bind (kindsym failure-reason) (accept-msg? msg node srcuid)
      (cond (kindsym ; message accepted
             (memoize-message node msg srcuid)
             (let ((logsym (typecase msg
                             (solicitation :accepted)
                             (interim-reply :interim-reply-accepted)
                             (final-reply :final-reply-accepted)
                             (t nil) ; don't log timeouts here. Too much noise.
                             )))
               (when logsym
                 (maybe-log node logsym msg (kind msg) :from (briefname srcuid "node") (args msg)))
               (if *gossip-absorb-errors*
                   (handler-case (funcall kindsym msg node srcuid)
                     (error (c) (maybe-log node :ERROR msg c)))
                   (funcall kindsym msg node srcuid))))
            (t ; not accepted
             (maybe-log node :ignore msg :from (briefname srcuid "node") failure-reason)
             (case failure-reason
               (:active-ignore ; RECEIVE an active-ignore. Whomever sent it is telling us they're ignoring us.
                ; Which means we need to ensure we're not waiting on them to reply.
                (if (typep msg 'interim-reply) ; should never be any other type
                    (destructuring-bind (kind failure-reason) (args msg)
                      (declare (ignore failure-reason)) ; should always be :already-seen, but we're not checking for now
                      (let ((was-present? (cancel-replier node kind (solicitation-uid msg) srcuid)))
                        (when was-present?
                          ; Don't log a :STOP-WAITING message if we were never waiting for a reply from srcuid in the first place
                          (maybe-log node :STOP-WAITING msg srcuid))))
                    ; weird. Shouldn't ever happen.
                    (maybe-log node :ERROR msg :from srcuid :ACTIVE-IGNORE-WRONG-TYPE)))
               (:already-seen ; potentially SEND an active ignore
                (when (typep msg 'solicitation) ; following is extremely important. See note A below.
                  ; If we're ignoring a message from node X, make sure that we are not in fact
                  ;   waiting on X either. This is essential in the case where
                  ;   *use-all-neighbors* = true and
                  ;   *active-ignores* = false [:neighborcast protocol]
                  ;   but it doesn't hurt anything in other cases.
                  (let ((was-present? (cancel-replier node (kind msg) soluid srcuid)))
                    (when was-present?
                      ; Don't log a :STOP-WAITING message if we were never waiting for a reply from srcuid in the first place
                      (maybe-log node :STOP-WAITING msg srcuid))
                    (unless (neighborcast? msg) ; not neighborcast means use active ignores. Neighborcast doesn't need them.
                      (send-active-ignore srcuid (uid node) (kind msg) soluid failure-reason)))))
               (t nil)))))))

(defmethod locally-receive-msg ((msg t) (thisnode proxy-gossip-node) srcuid)
  (declare (ignore srcuid))
  (error "Bug: Cannot locally-receive to a proxy node!"))

(defun forward (msg srcuid destuids)
  "Sends msg from srcuid to multiple destuids"
  (unless (uid? srcuid) (setf srcuid (uid srcuid)))
  (mapc (lambda (destuid)
          (send-msg msg destuid srcuid))
        destuids))

(defun send-gossip-timeout-message (actor soluid)
  "Send a gossip-timeout message to an actor. (We're not using the actors' native timeout mechanisms at this time.)"
  (ac:send actor
           :gossip
           'ac::*master-timer* ; source of timeout messages is always *master-timer* thread
           (make-timeout :solicitation-uid soluid
                         :kind :timeout)))

(defun schedule-gossip-timeout (delta actor soluid)
  "Call this to schedule a timeout message to be sent to an actor after delta seconds from now.
   Keep the returned value in case you need to call ac::unschedule-timer before it officially times out."
  (when delta
    (let ((timer (ac::make-timer
                  'send-gossip-timeout-message actor soluid)))
      (ac::schedule-timer-relative timer (ceiling delta)) ; delta MUST be an integer number of seconds here
      timer)))

(defmethod make-timeout-handler ((node gossip-node) (msg solicitation) #-LISPWORKS (kind keyword) #+LISPWORKS (kind symbol))
  (let ((soluid (uid msg)))
    (lambda (timed-out-p)
      "Cleanup operations if timeout happens, or all expected replies come in. This won't hurt anything
      if no cleanup was necessary, but it's a waste of time."
      (let ((timer (kvs:lookup-key (timers node) soluid)))
        (cond (timed-out-p
               ; since timeout happened, actor infrastructure will take care of unscheduling the timeout
               (maybe-log node :DONE-WAITING-TIMEOUT msg (more-replies-expected? node soluid t)))
              (t ; done, but didn't time out. Everything's good. So unschedule the timeout message.
               (cond (timer
                      (ac::unschedule-timer timer) ; cancel a timer prematurely, if any.
                      ; if no timer, then this is a leaf node
                      (maybe-log node :DONE-WAITING-WIN msg))
                     (t ; note: Following log message doesn't necessarily mean anything is wrong.
                      ; If node is singly-connected to the graph, it's to be expected
                      (maybe-log node :NO-TIMER-FOUND msg)))))
        (coalesce&reply (reply-to msg) node kind soluid)))))

(defmethod prepare-repliers ((thisnode gossip-node) soluid downstream)
  "Prepare reply tables for given node, solicitation uid, and set of downstream repliers."
  (let ((interim-table (kvs:make-store ':hashtable :test 'equal)))
    (dolist (replier-uid downstream)
      (kvs:relate-unique! interim-table replier-uid nil))
    (kvs:relate-unique! (repliers-expected thisnode) soluid interim-table)
    interim-table))

;;;; GOSSIP METHODS. These handle specific gossip protocol solicitations and replies.
;;;; Except for those marked "utility function", these are strictly message handlers; they're not functions a programmer should call.

;;; Timeout. Generic message handler for all methods that scheduled a timeout.
;;; These never expect a reply but they can happen for methods that did expect one.
(defmethod timeout ((msg timeout) thisnode srcuid)
  "Timeouts are a special kind of message in the gossip protocol,
  and they're typically sent by a special timer thread."
  (cond ((eq srcuid 'ac::*master-timer*)
         ;;(maybe-log thisnode :timing-out msg :from (briefname srcuid "node") (solicitation-uid msg))
         (let* ((soluid (solicitation-uid msg))
                (timeout-handler (kvs:lookup-key (timeout-handlers thisnode) soluid)))
           (when timeout-handler
             (funcall timeout-handler t))))
        (t ; log an error and do nothing
         (maybe-log thisnode :ERROR msg :from srcuid :INVALID-TIMEOUT-SOURCE))))

(defmethod more-replies-expected? ((node gossip-node) soluid &optional (whichones nil))
  "Utility function. Can be called by message handlers.
  If whichones is true, returns not just true but an actual list of expected repliers [or nil if none]."
  (let ((interim-table (kvs:lookup-key (repliers-expected node) soluid)))
    (when interim-table
      (if (eql :ANONYMOUS interim-table)
          nil
          (if whichones
              (loop for key being each hash-key of interim-table collect key)
              (not (zerop (hash-table-count interim-table))))))))

(defmethod maybe-sir ((msg solicitation) thisnode srcuid)
  "Maybe-send-interim-reply. The sender of this message will be thisnode itself"
  (declare (ignore srcuid))
  ; srcuid will usually (always) be that of thisnode, but we're not checking for that
  ;   because it doesn't matter if it's not true. For now.
  (let* ((soluid (first (args msg)))
         (reply-kind (second (args msg)))
         (where-to-send-reply (get-upstream-source thisnode soluid)))
    (if (more-replies-expected? thisnode soluid)
      (send-interim-reply thisnode reply-kind soluid where-to-send-reply)
      ; else we'd have already sent a final reply and no further action is needed.
      )))

;;; NO-REPLY-NECESSARY methods. One method per message.

;; Because these messages never involve a reply, even if the reply-to slot is non-nil in these messages,
;;   it will be ignored.

(defmethod announce ((msg solicitation) thisnode srcuid)
  "Announce a message to the collective. First arg of Msg is the announcement,
   which can be any Lisp object. Recipient nodes are not expected to reply.
   This is probably only useful for debugging gossip protocols, since the only
   record of the announcement will be in the log."
  (let ((content (first (args msg))))
    (declare (ignore content))
    ; thisnode becomes new source for forwarding purposes
    (forward msg thisnode (get-downstream thisnode srcuid (forward-to msg)))))

(defmethod gossip-relate ((msg solicitation) thisnode srcuid)
  "Establishes a global non-unique key/value pair. If key currently has a value or set of values,
   new value will be added to the set; it won't replace them.
  Sets value on this node and then forwards 
  solicitation to other nodes, if any.
  No reply expected."
  (destructuring-bind (key value &rest other) (args msg)
    (declare (ignore other))
    (setf (local-kvs thisnode) (kvs:relate (local-kvs thisnode) key value))
    ; thisnode becomes new source for forwarding purposes
    (forward msg thisnode (get-downstream thisnode srcuid (forward-to msg)))))

(defmethod gossip-relate-unique ((msg solicitation) thisnode srcuid)
  "Establishes a global unique key/value pair. [Unique means there will be only one value for this key.]
  Sets value on this node and then forwards 
  solicitation to other nodes, if any. This is a destructive operation --
  any node that currently has a value for the given key will have that value replaced.
  No reply expected."
  (destructuring-bind (key value &rest other) (args msg)
    (declare (ignore other))
    (setf (local-kvs thisnode) (kvs:relate-unique (local-kvs thisnode) key value))
    ; thisnode becomes new source for forwarding purposes
    (forward msg thisnode (get-downstream thisnode srcuid (forward-to msg)))))

(defmethod gossip-remove-key ((msg solicitation) thisnode srcuid)
  "Remove a global key/value pair. Removes key/value pair on this node and then forwards 
   solicitation to other nodes, if any. This is a destructive operation --
   any node that currently has the given key will have that key/value removed.
   There's no harm in calling this more than once with the same key; if key
   wasn't present in the first place, this is a no-op.
   No reply expected."
  (let ((key (first (args msg))))
    (kvs:remove-key! (local-kvs thisnode) key)
    ; thisnode becomes new source for forwarding purposes
    (forward msg thisnode (get-downstream thisnode srcuid (forward-to msg)))))

(defmethod gossip-tally ((msg solicitation) thisnode srcuid)
  "Increment the value of a given key by an increment amount.
   If no value for that key exists currently, set it to 1.
   No reply expected."
  (let ((key (first (args msg)))
        (increment (second (args msg))))
    (setf (local-kvs thisnode) (kvs:tally (local-kvs thisnode) key increment))
    ; thisnode becomes new source for forwarding purposes
    (forward msg thisnode (get-downstream thisnode srcuid (forward-to msg)))))

;;; TODO: add this to key-value-store
(defmethod tally-nondestructive ((store list) key amount &key (test #'equal))
  "Utility function. Purely functional version of kvs:tally. Only works on alists.
  Increments the key . value pair in alist indicated by key, by the indicated amount.
  If such a pair doesn't exist, create it."
  (let* ((found nil)
         (result (mapcar (lambda (pair)
                           (if (funcall test key (car pair))
                               (progn
                                 (setf found t)
                                 (cons key (+ (cdr pair) amount)))
                               pair))
                         store)))
    (if found
        result
        (acons key amount result))))

(defun multiple-tally (alist1 alist2)
  "Utility function. Given two alists like ((key1 . n1) (key2 . n2) ...)
  call kvs:tally for all pairs in alist."
  (let ((output nil))
    (dolist (pair alist2)
      (setf output (tally-nondestructive alist1 (car pair) (cdr pair))))
    output))

;; REPLY-NECESSARY methods. Three methods per message. The generic ones should handle most if not all cases.


;; We assume that we must coalesce results any time we expect replies from downstream nodes, whether the message
;;   says reply-to == :UPSTREAM or reply-to == (uid thisnode).
;; But of course if there are NO downstream nodes, we cannot expect any replies by definition, so coalescence is not necessary.
(defmethod generic-srr-handler ((msg solicitation) (thisnode gossip-node) srcuid)
  "Generic handler for solicitations requiring replies (SRRs)"
  (let* ((kind (kind msg))
         (soluid (uid msg))
         (downstream (get-downstream thisnode srcuid (forward-to msg))) ; don't forward to the source of this solicitation
         (timer nil)
         (seconds-to-wait *max-seconds-to-wait*)
         (cleanup (make-timeout-handler thisnode msg kind)))
    (flet ((initialize-reply-cache ()
             "Set up node's reply-cache with initial-reply-value for this message"
             (kvs:relate-unique! (reply-cache thisnode) soluid (initial-reply-value kind thisnode (args msg))))
           
           (must-coalesce? ()
             "Returns true if this node must coalesce any incoming replies.
             If nil, there is no possibility of repliers, so no coalescence is needed."
             (or (eql :UPSTREAM (reply-to msg))
                 (and (uid? (reply-to msg)) ; check for potential direct replies back to this node
                      (eql (reply-to msg) (uid thisnode))))))
      ; Always initialize the reply cache--even if there are no downstream nodes--because we assume that if this
      ;   node could potentially be replied to, it itself is always considered a participant node of the message.
      (when (must-coalesce?) (initialize-reply-cache))
      ; (if (not (eql 495831281100387564650501 (uid thisnode))) (break))
      
      ;;; It's possible for there to be a downstream but have no potential repliers. In that case
      ;;; we need to go ahead and reply.
      
      ;;; It's never necessary to coalesce when there's no downstream, because there won't be anything TO coalesce in that case.
      ;;; It MAY not be necessary to coalesce even when there IS a downstream (that's the case for direct replies where this node
      ;;;   is not the node to reply to).
      
      (cond (downstream
             (cond ((must-coalesce?)
                    (if (and (uid? (reply-to msg)) ; check for potential direct replies back to this node
                             (eql (reply-to msg) (uid thisnode)))
                        (progn
                          (setf seconds-to-wait *direct-reply-max-seconds-to-wait*)
                          (kvs:relate-unique! (repliers-expected thisnode) soluid :ANONYMOUS))
                        (prepare-repliers thisnode soluid downstream))
                    (forward msg thisnode downstream)
                    ; wait a finite time for all replies
                    (setf timer (schedule-gossip-timeout (ceiling seconds-to-wait) (actor thisnode) soluid))
                    (kvs:relate-unique! (timers thisnode) soluid timer)
                    (kvs:relate-unique! (timeout-handlers thisnode) soluid cleanup) ; bind timeout handler
                    ;(maybe-log thisnode :WAITING msg (ceiling *max-seconds-to-wait*) downstream)
                    (maybe-log thisnode :WAITING msg downstream))
                   (t ; just forward the message if there won't be an :UPSTREAM reply
                    (forward msg thisnode downstream)
                    ; No cleanup necessary because even though we had a downstream, we never expected any replies.
                    (send-final-reply thisnode (reply-to msg) soluid kind (initial-reply-value kind thisnode (args msg))))))
            (t ; No downstream. This is a leaf node. No coalescence is possible, which implies no cleanup is necessary.
             (send-final-reply thisnode (reply-to msg) soluid kind (initial-reply-value kind thisnode (args msg))))))))

; No node should ever receive an interim or final reply unless it was expecting one by virtue
;  of the original solicitation having a reply-to slot of :UPSTREAM or the UID of the node itself.
;  So there's no special handling in the methods for interim-reply or final-reply of other reply modes.
;  Besides, :GOSSIP and :NEIGHBORCAST reply modes will never cause the creation of a true reply message anyway.
(defmethod generic-srr-handler ((msg interim-reply) (thisnode gossip-node) srcuid)
  (let ((kind (kind msg))
        (soluid (solicitation-uid msg)))
    ; First record the data in the reply appropriately
    (unless (eql :ANONYMOUS (kvs:lookup-key (repliers-expected thisnode) soluid)) ; ignore interim-replies to anonymous expectations
      (when (record-interim-reply msg thisnode soluid srcuid) ; true if this reply is later than previous
        ; coalesce all known data and send it upstream as another interim reply.
        ; (if this reply is not later, drop it on the floor)
        (if *delay-interim-replies*
            (send-delayed-interim-reply thisnode kind soluid)
            (let ((upstream-source (get-upstream-source thisnode (solicitation-uid msg))))
              (send-interim-reply thisnode kind soluid upstream-source)))))))

(defmethod generic-srr-handler ((msg final-reply) (thisnode gossip-node) srcuid)
  (let* ((kind (kind msg))
         (soluid (solicitation-uid msg))
         (local-data (kvs:lookup-key (reply-cache thisnode) soluid))
         (coalescer (coalescer kind)))
    ; Any time we get a final reply, we destructively coalesce its data into local reply-cache
    (kvs:relate-unique! (reply-cache thisnode)
                        soluid
                        (funcall coalescer local-data (first (args msg))))
    (cancel-replier thisnode kind soluid srcuid)))

(defgeneric initial-reply-value (kind thisnode msgargs)
  (:documentation "Initial the reply-value for the given kind of message"))

(defmethod initial-reply-value ((kind (eql :gossip-lookup-key)) (thisnode gossip-node) msgargs)
  (let* ((key (first msgargs))
         (myvalue (kvs:lookup-key (local-kvs thisnode) key)))
    (list (cons myvalue 1))))

(defmethod initial-reply-value ((kind (eql :count-alive)) (thisnode gossip-node) msgargs)
  (declare (ignore msgargs))
  1)

(defmethod initial-reply-value ((kind (eql :list-alive)) (thisnode gossip-node) msgargs)
  (declare (ignore msgargs))
  (list (uid thisnode)))

(defmethod initial-reply-value ((kind (eql :list-addresses)) (thisnode gossip-node) msgargs)
  (declare (ignore msgargs))
  (list (address thisnode)))

(defmethod initial-reply-value ((kind (eql :find-max)) (thisnode gossip-node)  msgargs)
  (let ((key (first msgargs)))
    (kvs:lookup-key (local-kvs thisnode) key)))

(defmethod initial-reply-value ((kind (eql :find-min)) (thisnode gossip-node) msgargs)
  (let ((key (first msgargs)))
    (kvs:lookup-key (local-kvs thisnode) key)))

(defmethod count-alive ((msg gossip-message-mixin) (thisnode gossip-node) srcuid)
  "Return total count of nodes that received the message."
  (generic-srr-handler msg thisnode srcuid))

(defmethod list-alive ((msg gossip-message-mixin) (thisnode gossip-node) srcuid)
  "Like count-alive but this returns an actual list of node UIDs that received the message."
  (generic-srr-handler msg thisnode srcuid))

(defmethod list-addresses ((msg gossip-message-mixin) (thisnode gossip-node) srcuid)
  "Every node reports its address. Useful if every node is on a different machine."
  (generic-srr-handler msg thisnode srcuid))

(defmethod gossip-lookup-key ((msg gossip-message-mixin) (thisnode gossip-node) srcuid)
  "Lookup value of given key. Returns an alist of ((value1 . count1) (value2 . count2) ...)
   where valuex is a value found associated with the key and countx is the number of nodes with
   that value."
  (generic-srr-handler msg thisnode srcuid))

(defmethod find-max ((msg gossip-message-mixin) thisnode srcuid)
  "Retrieve maximum value of a given key on all the nodes. Non-numeric values are ignored."
  (generic-srr-handler msg thisnode srcuid))

(defmethod find-min ((msg gossip-message-mixin) thisnode srcuid)
  "Retrieve minimum value of a given key on all nodes"
  (generic-srr-handler msg thisnode srcuid))

(defmethod sound-off (msg thisnode srcuid)
  "Broadcast a request that all nodes execute sound-off with some status information"
  )

(defgeneric sounding-off (msg thisnode srcuid)
  (:documentation "A broadcast message initiated by a particular origin node (UID contained in msg)
   containing specific requested or unprompted status information.
   Usually a response to a sound-off request, but can also be used
   by a node to announce important status information such as going offline,
   leaving the group, or joining the group."))

(defmethod sounding-off ((msg reply) thisnode srcuid)
  "A broadcast message initiated by a particular origin node (UID contained in msg)
   containing specific requested status information.
   Always a response to a sound-off request, which will be in the solicitation-uid field.
   Unlike most replies, this one is forwarded as a true broadcast rather than an inverse broadcast."
  )

(defmethod sounding-off ((msg solicitation) thisnode srcuid)
  "A broadcast message initiated by a particular origin node (UID contained in msg)
   containing specific unprompted status information.
   Can be used by a node to announce important status information such as going offline,
   leaving the group, or joining the group."
  )

(defmethod find-address-for-node ((msg solicitation) thisnode srcuid)
  "Find address for a node with a given uid. Equivalent to DNS lookup."
  ;(forward msg thisnode (get-downstream thisnode srcuid (forward-to msg)))
  ; wait a finite time for all replies
  )

(defmethod find-node-with-address ((msg solicitation) thisnode srcuid)
  "Find address for a node with a given uid. Equivalent to reverse DNS lookup."
  ;(forward msg thisnode (get-downstream thisnode srcuid (forward-to msg)))
  ; wait a finite time for all replies
  )

;;; END OF GOSSIP METHODS

;;; REPLY SUPPORT ROUTINES

(defun send-final-reply (srcnode destination soluid kind data)
  (let ((reply (make-final-reply :solicitation-uid soluid
                                 :kind kind
                                 :args (list data)))
        (where-to-send-reply (cond ((uid? destination)
                                    destination)
                                   ((eq :UPSTREAM destination)
                                    (get-upstream-source srcnode soluid))
                                   (t destination))))
    (cond ((uid? where-to-send-reply) ; should be a uid or T. Might be nil if there's a bug.
           (maybe-log srcnode :SEND-FINAL-REPLY reply :to (briefname where-to-send-reply "node") data)
           (send-msg reply
                     where-to-send-reply
                     (uid srcnode)))
          ; if no place left to reply to, just log the result.
          ;   This can mean that srcnode autonomously initiated the request, or
          ;   somebody running the sim told it to.
          #+LATER-ACTORS ; not working ATM. Figure it out later.
          ((typep where-to-send-reply 'ac::actor) ; can happen if actor version of solicit-wait was used
           (ac:send where-to-send-reply reply (uid srcnode)))
          ((functionp where-to-send-reply)
           (maybe-log srcnode :FINALREPLY (briefname soluid "sol") data)
           (funcall where-to-send-reply reply))
          ((null where-to-send-reply)
           (maybe-log srcnode :NO-REPLY-DESTINATION! (briefname soluid "sol") data))
          (t (error "Invalid destination")))))

(defun coalesce&reply (reply-to thisnode reply-kind soluid)
  "Generic cleanup function needed for any message after all final replies have come in or
  timeout has happened. Only for upstream [reduce-style] replies; don't use otherwise.
  Cleans up reply tables and reply upstream with final reply containing coalesced data.
  Assumes any timers have already been cleaned up."
  (let ((coalesced-data ;(kvs:lookup-key (reply-cache thisnode) soluid)) ; will already have been coalesced here
         (coalesce thisnode reply-kind soluid))) ; won't have already been coalesced if we timed out!
    ; clean up reply tables.
    (kvs:remove-key (repliers-expected thisnode) soluid) ; might not have been done if we timed out
    (kvs:remove-key (reply-cache thisnode) soluid)
    (kvs:remove-key (timers thisnode) soluid)
    (kvs:remove-key (timeout-handlers thisnode) soluid)
    ; must create a new reply here; cannot reuse an old one because its content has changed
    (send-final-reply
     thisnode
     (if (uid? reply-to)
         (if (uid= reply-to (uid thisnode)) ; can't send a reply to myself, so punt and send it upstream
             :UPSTREAM
             reply-to)
         reply-to)
     soluid reply-kind coalesced-data)
    coalesced-data ; mostly for debugging
    ))

#|
DISCUSSION:
send-interim-reply needs to be delayed.
interim-replies don't resolve anything in the gossip model; they just provide (sometimes valuable)
partial information to the ultimate solicitor. However, if things are moving along properly,
a huge flurry of almost content-free interim-replies doesn't accomplish anything except to
clog up communication.

I don't want to get rid of interim-replies altogether because they'll be needed in cases of any
malfunctioning nodes. But I'd like to delay them a bit -- put them on the actor's back-burner
as it were.
Specifically what I need is a way to tell an actor
1. Put the send-interim-reply on the back burner and if nothing usurps it, execute it after a 1 second
delay.
2. If a send-final-reply happens, remove any send-interim-reply requests from the back-burner.
3. If a second send-interim-reply request comes in when one is already on the back-burner, do nothing,
because the original will take care of it. However, do reset the clock to make it execute 1 second
from now, rather than 1 second from whatever time the original request set up.

REMAINDER OF DISCUSSION IS OBSOLETE. WE SOLVE THE PROBLEM WITH SEND-SELF NOW.

There are a couple of tricky issues here I don't know how to solve:
-- How to create a local "back-burner" queue on an actor. Conceivably this could just be another slot
on an actor, and #'next-message could be made to look at it last. Or possibly it could be put on the
actor-message-mbox at lowest priority?
-- How to ensure the actor gets put back on the *actor-ready-queue* 1 second from now.

Another solution might be to just give actors a "yield" capability such that they put themselves back
onto the far end of the *actor-ready-queue* and give other actors (or technically, other messages to
themselves) a chance to run first.

Can an actor be on the *actor-ready-queue* more than once? I would hope so. But no. The queue doesn't even
really contain actors per se; it just contains lexical closures, all of which are associated with some
actor. However, the way #'send works is that it never re-adds an actor's run closure to the queue if the
actor is already busy.

FUNDAMENTAL MISUNDERSTANDING ABOVE: An actor must *never* be on the ready queue more than once because then
it could be executed by two processes concurrently, and that's *never* allowed. All atomicity guarantees of
the actor model would dissolve under such a scenario.

I suppose the simplest solution is to just make a timer for this, but the resolution of the timers
is 1 second and that's almost too coarse-grained for the job.

IDEA: An actor cannot re-insert itself onto the ready-queue -- because even if an actor added
some code to the ready-queue for itself to run later, the actor-busy flag would still be a problem.
When the current function ended, the actor would negate the actor-busy flag, but the other body
of code would already be in the queue. Without its actor-busy flag (the flag is attached to the actor,
not to the lambda body in the ready-queue) the other lambda body could cause problems. We could
change the actor-busy flag to a semaphore so it could take on a integral value of how many times the
actor occurred in the queue, but I think a better solution is:

Just spin up another actor. We'll call it the echo-actor. And it's sole job will be to "reflect" a message
back to us. This way, an actor can cause a message to itself to get reinserted into the head of the queue
normally and that code will be executed later, if any other lambda bodies are in the queue ahead of it.
Because an actor cannot properly send a message to itself, but it can send a message to another actor that
gets sent back, and everything will be copacetic.
|#

(defun send-interim-reply (thisnode reply-kind soluid where-to-send-reply)
  "Send an interim reply, right now."
  ; Don't ever call this for replies to :ANONYMOUS expectations. See Note C.
  (let ((coalesced-data (coalesce thisnode reply-kind soluid)))
    (if (uid? where-to-send-reply) ; should be a uid or T. Might be nil if there's a bug.
        (let ((reply (make-interim-reply :solicitation-uid soluid
                                         :kind reply-kind
                                         :args (list coalesced-data))))
          (maybe-log thisnode :SEND-INTERIM-REPLY reply :to (briefname where-to-send-reply "node") coalesced-data)
          (send-msg reply
                    where-to-send-reply
                    (uid thisnode)))
        ; if no place left to reply to, just log the result.
        ;   This can mean that thisnode autonomously initiated the request, or
        ;   somebody running the sim told it to.
        (maybe-log thisnode :INTERIMREPLY (briefname soluid "sol") coalesced-data))))

(defun send-delayed-interim-reply (thisnode reply-kind soluid)
  "Called by a node actor to tell itself (or another actor, but we never do that now)
  to maybe send an interim reply after it processes any possible interim messages, which
  could themselves obviate the need for an interim reply."
  ; Should we make these things be yet another class with solicitation-uid-mixin?
  ; Or just make a general class of administrative messages with timeout being one?
  (let ((msg (make-solicitation
              :kind :maybe-sir
              :args (list soluid reply-kind))))
    (maybe-log thisnode :ECHO-MAYBE-SIR nil)
    (send-self msg)))

(defun later-reply? (new old)
  "Returns true if old is nil or new has a higher uid"
  (or (null old)
      (> (uid new) (uid old))))

;;; Memorizing previous replies
(defmethod set-previous-reply ((node gossip-node) soluid srcuid reply)
  "Remember interim reply indexed by soluid and srcuid"
  ; Don't ever call this for replies to :ANONYMOUS expectations. See Note C.
  (let ((interim-table (kvs:lookup-key (repliers-expected node) soluid)))
    (unless interim-table
      (setf interim-table (kvs:make-store ':hashtable :test 'equal))
      (kvs:relate-unique! (repliers-expected node) soluid interim-table))
    (kvs:relate-unique! interim-table srcuid reply)))

(defmethod get-previous-reply ((node gossip-node) soluid srcuid)
  "Retrieve interim reply indexed by soluid and srcuid"
  ; Don't ever call this for replies to :ANONYMOUS expectations. See Note C.
  (let ((interim-table (kvs:lookup-key (repliers-expected node) soluid)))
    (when interim-table
      (kvs:lookup-key interim-table srcuid))))

(defmethod remove-previous-reply ((node gossip-node) soluid srcuid)
  "Remove interim reply (if any) indexed by soluid and srcuid from repliers-expected table.
  Return true if table is now empty; false if any other expected repliers remain.
  Second value is true if given soluid and srcuid was indeed present in repliers-expected."
  ; Don't ever call this for replies to :ANONYMOUS expectations. See Note C.
  (let ((interim-table (kvs:lookup-key (repliers-expected node) soluid)))
    (unless interim-table
      (return-from remove-previous-reply (values t nil))) ; no table found. Happens for soluids where no replies were ever expected.
    (multiple-value-bind (store was-present?)
                         (kvs:remove-key! interim-table srcuid) ; whatever was there before should have been nil or an interim-reply, but we're not checking for that
      (declare (ignore store))
      (cond ((zerop (hash-table-count interim-table))
             ; if this is the last reply, kill the whole table for this soluid and return true
             ;; (maybe-log node :KILL-TABLE-1 nil)
             (kvs:remove-key! (repliers-expected node) soluid)
             (values t was-present?))
            (t (values nil was-present?))))))

(defun record-interim-reply (new-reply node soluid srcuid)
  "Record new-reply for given soluid and srcuid on given node.
  If new-reply is later or first one, replace old and return true.
  Otherwise return false."
  ; Don't ever call this for replies to :ANONYMOUS expectations. See Note C.
  (let* ((previous-interim (get-previous-reply node soluid srcuid)))
    (when (or (null previous-interim)
              (later-reply? new-reply previous-interim))
      (set-previous-reply node soluid srcuid new-reply)
      t)))

(defgeneric coalescer (kind)
  (:documentation "Reduction function for a particular message kind."))

(defmethod coalescer ((kind (eql :COUNT-ALIVE)))
  "Proper coalescer for :count-alive responses."
  '+)

(defmethod coalescer ((kind (eql :LIST-ALIVE)))
  "Proper coalescer for :list-alive responses. Might
   want to add a call to remove-duplicates here if we start
   using a gossip protocol not guaranteed to ignore redundancies)."
  'append)

(defmethod coalescer ((kind (eql :LIST-ADDRESSES)))
  'append)

(defmethod coalescer ((kind (eql :GOSSIP-LOOKUP-KEY)))
  "Proper coalescer for :GOSSIP-LOOKUP-KEY responses."
  'multiple-tally)

(defmethod coalescer ((kind (eql :FIND-MAX)))
  (lambda (x y) (cond ((and (numberp x)
                            (numberp y))
                       (max x y))
                      ((numberp x)
                       x)
                      ((numberp y)
                       y)
                      (t nil))))

(defmethod coalescer ((kind (eql :FIND-MIN)))
  (lambda (x y) (cond ((and (numberp x)
                            (numberp y))
                       (min x y))
                      ((numberp x)
                       x)
                      ((numberp y)
                       y)
                      (t nil))))

(defmethod coalesce ((node gossip-node) kind soluid)
  "Grab all the data that interim repliers have sent me so far, combine it with my
  local reply-cache in a way that's specific to kind, and return result.
  This purely functional and does not change reply-cache.
  This is essentially a reduce operation but of course we can't use that name."
  (let* ((local-data    (kvs:lookup-key (reply-cache node) soluid))
         (interim-table (kvs:lookup-key (repliers-expected node) soluid))
         (interim-data (when (and interim-table
                                  (hash-table-p interim-table))
                         (loop for reply being each hash-value of interim-table
                           while reply collect (first (args reply)))))
         (coalescer (coalescer kind)))
    ;(maybe-log node :COALESCE interim-data local-data)
    (let ((coalesced-output
           (reduce coalescer
                   interim-data
                   :initial-value local-data)))
      ;(maybe-log node :COALESCED-OUTPUT coalesced-output)
      coalesced-output)))

(defun cancel-replier (thisnode reply-kind soluid srcuid)
  "Actions to take when a replier should be canceled.
  If no more repliers, reply upstream with final reply.
  If more repliers, reply upstream either immediately or after a yield period with an interim-reply.
  Returns true if a [now-cancelled] reply had been expected from soluid/srcuid."
  (let ((interim-table (kvs:lookup-key (repliers-expected thisnode) soluid)))
    (cond ((eql :ANONYMOUS interim-table)
           nil) ; do nothing and return nil if we're accepting :ANONYMOUS replies
          (t (multiple-value-bind (no-more-repliers was-present?) (remove-previous-reply thisnode soluid srcuid)
               (cond (no-more-repliers
                      (let ((timeout-handler (kvs:lookup-key (timeout-handlers thisnode) soluid)))
                        (if timeout-handler ; will be nil for messages that don't expect a reply
                            (funcall timeout-handler nil)
                            (maybe-log thisnode :NO-TIMEOUT-HANDLER! soluid))))
                     (t ; more repliers are expected
                      ; functionally coalesce all known data and send it upstream as another interim reply
                      (if *delay-interim-replies*
                          (send-delayed-interim-reply thisnode reply-kind soluid)
                          (let ((upstream-source (get-upstream-source thisnode soluid)))
                            (send-interim-reply thisnode reply-kind soluid upstream-source)))))
               was-present?)))))

;;;; END OF REPLY SUPPORT ROUTINES

; For debugging list-alive
(defun missing? (alive-list)
  "Returns a list of node UIDs that are missing from a list returned by list-alive"
  (let ((dead-list nil))
    (maphash (lambda (key value)
               (declare (ignore value))
               (unless (member key alive-list)
                 (push key dead-list)))
             *nodes*)
    (sort dead-list #'<)))

;;;; Network communications

; network messages are 3 pieces in a list:
;   destuid of ultimate receiving node
;   srcuid of sending node
;   gossip-msg

(defmethod memoize-proxy ((proxy proxy-gossip-node) &optional subtable)
  "Memoize given proxy for quick lookup. Returns proxy itself."
  (with-slots (real-address real-port real-uid) proxy
    (let ((table (typecase proxy
                   (udp-gossip-node *udp-proxy-table*)
                   (tcp-gossip-node *tcp-proxy-table*))))
      (unless subtable
        (let ((key (if (and (integerp real-address)
                            (null real-port))
                       real-address ; means port is already folded into real-address
                       (+ (ash real-address 16) real-port))))
          (setf subtable (gethash key table))
          (unless subtable (setf subtable (setf (gethash key table) (make-hash-table))))))
      (setf (gethash real-uid subtable) proxy))))

(defun ensure-proxy-node (mode real-address real-port real-uid)
  "Real-address, real-port, and real-uid refer to the node on an OTHER machine that this node points to.
   Returns newly-created or old proxy-gossip-node.
   Found or newly-created proxy will be added to *nodes* database for this process."
  (let* ((key (if (and (integerp real-address)
                       (null real-port))
                  real-address ; means port is already folded into real-address
                  (progn
                    (setf real-address (usocket::host-to-hbo real-address))
                    (+ (ash real-address 16) real-port))))
         (table (case mode
                   (:udp *udp-proxy-table*)
                   (:tcp *tcp-proxy-table*)))
         (proxy-subtable (gethash key table))
         (proxy nil))
    (when proxy-subtable
           (setf proxy (gethash real-uid proxy-subtable)))
    (when proxy (kvs:relate-unique! *nodes* (uid proxy) proxy)) ; because we might have cleared *nodes* during testing
    (unless proxy
      ; make one and memoize it
      (setf proxy (make-proxy-node mode
                                   :real-address real-address
                                   :real-port real-port
                                   :real-uid real-uid
                                   :proxy-subtable proxy-subtable)))
    proxy))

(defmethod incoming-message-handler ((msg solicitation) srcuid destuid)
  "Locally dispatch messages received from network"
  ;; srcuid will be that of a proxy-gossip-node on receiver (this) machine
  ;; destuid will be that of a true gossip-node on receiver (this) machine
  (when (uid? (reply-to msg)) ; deal with direct replies properly
          (setf (reply-to msg) srcuid))
  (incf (hopcount msg)) ; no need to copy message here since we just created it from scratch
  (send-msg msg destuid srcuid))

(defmethod incoming-message-handler ((msg reply) srcuid destuid)
  "Locally dispatch messages received from network"
  ;; proxy will be a proxy-gossip-node on receiver (this) machine
  ;; destuid will be that of a true gossip-node on receiver (this) machine
  (incf (hopcount msg)) ; no need to copy message here since we just created it from scratch
  (send-msg msg destuid srcuid))

;; ------------------------------------------------------------------------------
;; Generic handling for expected authenticated messages. Check for
;; valid deserialization, check deserialization is a
;; pbc:signed-message, check for valid signature, then call user's
;; handler with embedded authenticated message. If any failure along
;; the way, just drop the message on the floor.

(defun do-process-authenticated-packet (deserialize-fn body-fn)
  "Handle decoding and authentication. If fails in either case just do nothing."
  (let ((decoded (ignore-errors
                   ;; might not be a valid serialization
                   (funcall deserialize-fn))))
    (when (and decoded
               (ignore-errors
                 ;; might not be a pbc:signed-message
                 (pbc:check-message decoded)))
      (funcall body-fn (pbc:signed-message-msg decoded)))))

(defmacro with-authenticated-packet ((packet-arg) deserializer &body body)
  "Macro to simplify decoding and authentication"
  `(do-process-authenticated-packet (lambda ()
                                      ,deserializer)
                                    (lambda (,packet-arg)
                                      ,@body)))

#+:LISPWORKS
(editor:setup-indent "with-authenticated-packet" 2)

;; ------------------------------------------------------------------------------

(defun incoming-message-handler-udp (raw-message-buffer rem-address rem-port)
  "Deserialize a raw message string, srcuid, and destuid.
  srcuid and destuid will be that of a proxy-gossip-node and gossip-node on THIS machine,
  respectively."
  ;network message: (list (real-uid node) srcuid msg)
  ;                     uid  --^            ^-- source uid
  ;             on local machine            on destination machine
  (with-authenticated-packet (packet)
      (loenc:decode raw-message-buffer)
    (destructuring-bind (destuid srcuid msg) packet ;; note: if not what we were expecting, then this will signal error
      (when (debug-level 1)
        (debug-log :INCOMING-UDP msg :FROM rem-address rem-port :TO destuid))
      (let ((proxy (ensure-proxy-node :UDP rem-address rem-port srcuid)))
          ;ensure a local node of type proxy-gossip-node exists on this machine with
          ;  given rem-address, rem-port, and srcuid (the last of which will be the proxy node's real-uid that it points to).
        (incoming-message-handler msg (uid proxy) destuid) ; use uid of proxy here because destuid needs to see a source that's meaningful
          ;   on THIS machine.
        ))))

; TCP not done yet
(defun incoming-message-handler-tcp (stream)
  "Deserialize a raw message string, srcuid, and destuid.
  srcuid and destuid will be that of a proxy-gossip-node and gossip-node on THIS machine,
  respectively."
  ;network message: (list (real-uid node) srcuid msg)
  ;                    uid  --^            ^-- source uid
  ;             on local machine     on destination machine
  (with-authenticated-packet (packet)
      (loenc:deserialize stream)
    (let ((rem-address (usocket:get-peer-address stream))
          (rem-port    (usocket:get-peer-port stream)))
      (destructuring-bind (destuid srcuid msg) packet ;; if not what we expected, this will signal error
        (when (debug-level 1)
          (debug-log :INCOMING-TCP msg :FROM rem-address :TO destuid))
        (let ((proxy (ensure-proxy-node :TCP rem-address rem-port srcuid)))
        ;ensure a local node of type proxy-gossip-node exists on this machine with
        ;  given rem-address, rem-port, and srcuid (the last of which will be the proxy node's real-uid that it points to).
          (incoming-message-handler msg (uid proxy) destuid) ; use uid of proxy here because destuid needs to see a source that's meaningful
        ;   on THIS machine.
          )))))

(defmethod serve-gossip-port ((mode (eql :UDP)) socket)
  "UDP gossip port server loop"
    (let ((maxbuf (make-array cosi-simgen::*max-buffer-length*
                              :element-type '(unsigned-byte 8))))
      (unwind-protect
          (loop
            (when (eql :SHUTDOWN-SERVER *shutting-down*)
                (setf *shutting-down* nil)
                (return-from serve-gossip-port))
	    (multiple-value-bind (buf buf-len rem-ip rem-port)
		(usocket:socket-receive socket maxbuf (length maxbuf))
              (let* ((saf-buf (if (eq buf maxbuf)
                                  (subseq buf 0 buf-len)
                                buf))
                     (shutdown-msg? (equalp *shutdown-msg* (subseq buf 0 (shutdown-msg-len)))))
                (when shutdown-msg?
                  (setf *shutting-down* nil)
                  (return-from serve-gossip-port))
                (incoming-message-handler-udp saf-buf rem-ip rem-port))))
        (usocket:socket-close socket))))

; TCP not done yet
(defmethod serve-gossip-port ((mode (eql :TCP)) listening-socket)
  "TCP gossip port server loop"
  (unwind-protect
      (loop
        (when (eql :SHUTDOWN-SERVER *shutting-down*)
          (setf *shutting-down* nil)
          (return-from serve-gossip-port))
        (let ((stream nil)
              (timed-out? nil))
          ; Following always returns T in CCL. Thus sockets are "born blocking"
          ;(format t "~%Blocking status of socket: ~S" (ccl::get-socket-fd-blocking (ccl::socket-device listening-socket)))
          (setf stream (ignore-errors (usocket:socket-accept listening-socket)))
          
          (when (debug-level 3)
            (debug-log "Got connection from " (usocket:get-peer-address stream)))
          
          ;; At this point, we have a live incoming stream. Although it may be closing.
          
          (setf stream (usocket:wait-for-input stream :timeout 10 :ready-only t))
          (setf timed-out? (not (eql :READ (usocket::state stream))))
          
          (when (debug-level 4)
            (if timed-out?
                (debug-log "Giving up.")
                (debug-log "Got data.")))
          ;; At this point, we have data available. Probably (may be closed or timed out).
          (cond ((or (eql :SHUTDOWN-SERVER *shutting-down*)
                     timed-out?)
                 (when stream (usocket:socket-close stream)))
                ;; Really should have data at this point...
                (t
                 (incoming-message-handler-tcp stream)))))
    (when listening-socket (usocket:socket-close listening-socket))))

(defun open-passive-udp-socket (port)
  "Open a passive udp socket. Returns socket if successful.
   Returns a keyword if some kind of error."
  (handler-case (usocket:socket-connect nil nil
                        :protocol :datagram
                        :local-host usocket:*wildcard-host* ; must be 0, not "localhost", in order to receive on all IP addresses of all interfaces
                        :local-port port)
  (USOCKET:ADDRESS-IN-USE-ERROR ()
                                :ADDRESS-IN-USE)))

; TCP not done yet
(defun open-passive-tcp-socket (port)
  "Open a passive tcp socket. Returns socket if successful.
  Returns a keyword if some kind of error."
  (handler-case (usocket:socket-listen
                 usocket:*wildcard-host*
                 port
                 :element-type '(unsigned-byte 8)
                 :reuse-address t)
    (USOCKET:ADDRESS-IN-USE-ERROR ()
                                  :ADDRESS-IN-USE)))

(defmethod start-gossip-server ((mode (eql :udp)) &optional (port *nominal-gossip-port*) (try-count 0))
  "Starts local passive gossip server and return it and its local port."
  (when (< try-count *max-server-tries*)
    (unless (find-process *udp-gossip-server-name*)
      (setf *shutting-down* nil)
      (let* ((socket (open-passive-udp-socket port)))
        (cond ((usocket:datagram-usocket-p socket)
               (mpcompat:process-run-function *udp-gossip-server-name* nil
                 'serve-gossip-port mode socket)
               (values (setf *udp-gossip-socket* socket)
                       (setf *actual-udp-gossip-port* (usocket:get-local-port socket))))
              ((eql :ADDRESS-IN-USE socket)
               (if (find-process *udp-gossip-server-name*)
                   ; if process exists for serving UDP in THIS LISP IMAGE, we're done
                   nil
                   ; otherwise, assume process exists for serving UDP on some OTHER lisp image, which means we can retry
                   (start-gossip-server mode (1+ port) (1+ try-count)))))))))

; TCP not done yet
(defmethod start-gossip-server ((mode (eql :TCP)) &optional (port *nominal-gossip-port*) (try-count 0))
  (unless (find-process *tcp-gossip-server-name*)
    (setf *shutting-down* nil)
    (let* ((socket open-passive-tcp-socket))
      (cond ((usocket:stream-server-usocket-p socket)
             (mpcompat:process-run-function *tcp-gossip-server-name* nil
               'serve-gossip-port mode socket)
             (values (setf *tcp-gossip-socket* socket)
                     (setf *actual-tcp-gossip-port* (usocket:get-local-port socket))))
            ((eql :ADDRESS-IN-USE socket)
             (if (find-process *tcp-gossip-server-name*)
                 ; if process exists for serving TCP in THIS LISP IMAGE, we're done
                 nil
                 ; otherwise, assume process exists for serving TCP on some OTHER lisp image, which means we can retry
                 (start-gossip-server mode (1+ port) (1+ try-count))))))))

;;; This is different from cosi-simgen::internal-send-socket.
;;; Don't create a new socket, and don't close it when we're done.
;;; Rather, reuse the one we already have. This is critical to ensure the
;;;   other end sees the proper port to respond to.
<<<<<<< HEAD
(defun internal-send-socket (ip port packet)
  (let ((nb (length packet)))
    (when (> nb cosi-simgen::*max-buffer-length*)
      (error "Packet too large for UDP transmission"))
    (let ((socket *udp-gossip-socket*))
      ;; (pr :sock-send (length packet) real-ip packet)
      (unless (eql nb (usocket:socket-send socket packet nb :host ip :port port))
        (ac::pr :socket-send-error ip packet)))))
=======
(let ((sender (ac:make-actor
               (lambda (socket packet nb ip port)
                 (unless (eql nb (usocket:socket-send socket packet nb
                                                      :host ip :port port))
                   (ac::pr :socket-send-error ip packet))))))
  
  (defun internal-send-socket (ip port packet)
    (let ((nb (length packet)))
      (when (> nb cosi-simgen::*max-buffer-length*)
        (error "Packet too large for UDP transmission"))
      (let ((socket *udp-gossip-socket*))
        ;; (pr :sock-send (length packet) real-ip packet)
        (ac:send sender socket packet nb ip port)))))
>>>>>>> 57989e5b

(defmethod shutdown-gossip-server ((mode (eql T)) &optional port)
  (declare (ignore port))
  (shutdown-gossip-server :UDP)
  (shutdown-gossip-server :TCP))

(defmethod shutdown-gossip-server ((mode (eql :UDP)) &optional (port *nominal-gossip-port*))
  (setf *shutting-down* :SHUTDOWN-SERVER)
  (uiop:if-let (process (find-process *udp-gossip-server-name*))
    (progn
      (sleep .5)
      (internal-send-socket "127.0.0.1" port *shutdown-msg*)
      (sleep .5)
      (process-kill process)
      (when *udp-gossip-socket*
        (usocket:socket-close *udp-gossip-socket*))
      (setf *udp-gossip-socket* nil
            *actual-udp-gossip-port* nil))))

(defmethod shutdown-gossip-server ((mode (eql :TCP)) &optional (port *nominal-gossip-port*))
  (declare (ignore port)) ; probably don't need this
  (setf *shutting-down* :SHUTDOWN-SERVER)
  (uiop:if-let (process (find-process *tcp-gossip-server-name*))
    (progn
      (sleep .5)
      (process-kill process)
      (when *tcp-gossip-socket*
        (usocket:socket-close *tcp-gossip-socket*))
      (setf *tcp-gossip-socket* nil
            *actual-tcp-gossip-port* nil))))

(defmethod transmit-msg ((msg gossip-message-mixin) (node gossip-node) srcuid)
  (declare (ignore srcuid))
  (error "Bug: Cannot transmit to a local node!"))

;; ------------------------------------------------------------------------------
;; We need to authenticate all messages being sent over socket ports
;; from this running Lisp image. Give us some signing keys to do so...

(defvar *this-lisp-key*
  (pbc:make-key-pair (list :lisp-authority (uuid:make-v1-uuid))))

(defun sign-message (msg)
  "Sign and return an authenticated message packet. Packet includes
original message."
  (assert (pbc:check-public-key (pbc:keying-triple-pkey *this-lisp-key*)
                                (pbc:keying-triple-sig  *this-lisp-key*)))
  (pbc:sign-message msg
                    (pbc:keying-triple-pkey *this-lisp-key*)
                    (pbc:keying-triple-skey *this-lisp-key*)))

;; ------------------------------------------------------------------------------

(defmethod transmit-msg ((msg gossip-message-mixin) (node udp-gossip-node) srcuid)
  "Send message across network.
   srcuid is that of the (real) local gossip-node that sent message to this node."
  (cond (*udp-gossip-socket*
         (maybe-log node :TRANSMIT msg)
         (let* ((payload (sign-message (list (real-uid node) srcuid msg)))
                (packet  (loenc:encode payload))
                (nb      (length packet)))
           (when (> nb cosi-simgen::*max-buffer-length*)
             (error "Packet too large for UDP transmission"))
           (internal-send-socket (real-address node) (real-port node) packet)
           ))
        (t
         (maybe-log node :CANNOT-TRANSMIT "no socket"))))

(defmethod transmit-msg ((msg gossip-message-mixin) (node tcp-gossip-node) srcuid)
  "Send message across network.
  srcuid is that of the (real) local gossip-node that sent message to this node."
  (let ((stream (ensure-open-stream (real-address node) (real-port node))))
    (when (streamp stream)
      (let ((payload (sign-message ;; (list (uid node) (real-uid node) srcuid msg)
                                   ;; DBM - the above does not match recv expectations
                                   (list (real-uid node) srcuid msg))))
        (loenc:serialize payload stream)))))

#|
(defun ensure-open-stream (ip port)
  (let* ((integer-ip (usocket::host-to-hbo ip))
         (key (if integer-ip
                  (+ (ash integer-ip 16) port)))
         (stream nil))
    (mpcompat:with-lock *stream-lock*
      (setf stream (gethash key *open-streams*))
      (when stream
        (remhash key *open-streams*)))
    
      
  (handler-case (usocket:socket-connect ip port :protocol :stream
			 :element-type '(unsigned-byte 8))
    (USOCKET:CONNECTION-REFUSED-ERROR () :CONNECTION-REFUSED)))
|#

(defmethod deliver-gossip-msg (gossip-msg (node gossip-node) srcuid)
  (setf gossip-msg (copy-message gossip-msg)) ; must copy before incrementing hopcount because we can't
  ;  modify the original without affecting other threads.
  (incf (hopcount gossip-msg))
  ; Remember the srcuid that sent me this message, because that's where reply will be forwarded to
  (locally-receive-msg gossip-msg node srcuid))

(defmethod deliver-gossip-msg (gossip-msg (node proxy-gossip-node) srcuid)
  "This node is a standin for a remote node. Transmit message across network."
   (transmit-msg gossip-msg node srcuid))

(defun archive-log ()
  "Archive existing *log* and start a new one.
   This function is not thread-safe, so don't call it if any actors might be using the log."
  (vector-push-extend *log* *archived-logs*)
  (setf *log* (new-log)))

(defun run-gossip-sim (&optional (protocol :UDP))
  "Archive the current log and clear it.
   Prepare all nodes for new simulation.
   Only necessary to call this once, or
   again if you change the graph or want to start with a clean log."
  (shutdown-gossip-server t)
  (archive-log)
  (sleep .5)
  (start-gossip-server protocol)
  (maphash (lambda (uid node)
             (declare (ignore uid))
             (setf (car (ac::actor-busy (actor node))) nil)
             (clear-caches node))
           *nodes*)
  (hash-table-count *nodes*))

(defun measure-timing (logcmd &optional (log *log*))
  "Returns maximum time elapsed between first log entry [of any type] and last of type logcmd.
   It's a good idea to call #'archive-log before using this to ensure you start with a fresh log.
   Assumes first element of every log entry is a timestamp with microsecond resolution."
  (let ((lastpos (position logcmd log :from-end t :key 'second)))
    (when lastpos
      (/ (- (first (elt log lastpos))
            (first (elt log 0)))
         1e6))))
; Ex:
; (archive-log)
; (solicit-wait <something>)
; (measure-timing :finalreply)

; (make-graph 10)
; (save-graph-to-file "tests/10nodes2.lisp")
; (restore-graph-from-file "tests/10nodes2.lisp") ;;; best test network
; (make-graph 5)
; (save-graph-to-file "~/gossip/5nodes.lisp")
; (restore-graph-from-file "~/gossip/5nodes.lisp")

; (make-graph 100)
; (make-graph 1000)
; (make-graph 10000)
; (visualize-nodes *nodes*)  ; probably not a great idea for >100 nodes

; PARTIAL GOSSIP TESTS
; (make-graph 10)
; (set-protocol-style :gossip 2)
; (get-protocol-style)
; (run-gossip-sim)
; (solicit-wait (random-node) :count-alive)
; (solicit-wait (random-node) :list-alive)
; (visualize-nodes *nodes*)
; (inspect *log*)

#+CCL ; because this method doesn't exist in CCL, and the default doesn't work for udpsockets.
(defmethod ccl::local-socket-address ((socket ccl::udp-socket))
  (getf (ccl::socket-keys socket) :local-address))

(defun other-port ()
  (when *udp-gossip-socket*
    (if (= 65002 *actual-udp-gossip-port*)
        65003
        65002)))
    
; UDP TESTS
; Test 1
; ON SERVER MACHINE
; (clrhash *nodes*)
#+TEST
(setf localnode (make-node
  :UID 200
  :NEIGHBORS nil))
; (run-gossip-sim)

; ON CLIENT MACHINE
; (clrhash *nodes*)
; (run-gossip-sim)
#+TEST-LOCALHOST
(setf rnode (ensure-proxy-node :UDP "localhost" (other-port) 200)) ; assumes there's a node numbered 200 on another Lisp process at 65003
#+TEST-AMAZON
(setf rnode (ensure-proxy-node :UDP "ec2-35-157-133-208.eu-central-1.compute.amazonaws.com" *nominal-gossip-port* 200))


#+TEST ; create 'real' local node to call solicit-wait on because otherwise system will try to forward the
       ;   continuation that solicit-wait makes across the network
(setf localnode (make-node
  :UID 201
  :NEIGHBORS (list (uid rnode))))
; (solicit-wait localnode :count-alive)
; (solicit-wait localnode :list-alive)
; (solicit-wait localnode :list-addresses)
; (solicit localnode :gossip-relate-unique :foo :bar)
; (solicit-wait localnode :gossip-lookup-key :foo)

; Test 2: List live nodes at given address
; ; ON SERVER MACHINE
; (clrhash *nodes*)
; (make-graph 10)
; (run-gossip-sim)

; ON CLIENT MACHINE
; (clrhash *nodes*)
; (run-gossip-sim)
#+TEST-LOCALHOST
(setf rnode (ensure-proxy-node :UDP "localhost" (other-port) 0)) ; assumes there's a node numbered 200 on another Lisp process at 65003
#+TEST-AMAZON
(setf rnode (ensure-proxy-node :UDP "ec2-35-157-133-208.eu-central-1.compute.amazonaws.com" *nominal-gossip-port* 0))

#+TEST2 ; create 'real' local node to call solicit-wait on because otherwise system will try to forward the
       ;   continuation that solicit-wait makes across the network
(setf localnode (make-node
  :UID 201
  :NEIGHBORS (list (uid rnode))))
; (solicit-direct localnode :count-alive)
; (solicit-direct localnode :list-alive)
; (inspect *log*)

; (run-gossip-sim)
; (solicit-wait (first (listify-nodes)) :list-alive)
; (solicit-direct (first (listify-nodes)) :list-alive)
; (solicit-direct (first (listify-nodes)) :count-alive)
; (solicit-progress (first (listify-nodes)) :list-alive)
; (solicit-wait (first (listify-nodes)) :count-alive)
; (solicit (first (listify-nodes)) :announce :foo)
; (solicit-wait 340 :list-alive) ; if there happens to be a node with UID 340
; (inspect *log*) --> Should see :FINALREPLY with all nodes (or something slightly less, depending on network delays, etc.) 

; (solicit (first (listify-nodes)) :gossip-relate-unique :foo :bar)
; (solicit-wait (first (listify-nodes)) :gossip-lookup-key :foo)
; (solicit (first (listify-nodes)) :gossip-relate :foo :baz)
; (solicit-wait (first (listify-nodes)) :gossip-lookup-key :foo)

; (set-protocol-style :gossip) ; ensure every node will likely not get the message
; (solicit (first (listify-nodes)) :gossip-relate-unique :foo 2)
; (solicit (second (listify-nodes)) :gossip-relate-unique :foo 17)
; (solicit (third (listify-nodes)) :gossip-relate-unique :foo 5)
; (set-protocol-style :neighborcast)
; (solicit-wait (first (listify-nodes)) :find-max :foo)
; (solicit-wait (first (listify-nodes)) :find-min :foo)

;; should produce something like (:FINALREPLY "node209" "sol255" (((:BAZ :BAR) . 4))) as last *log* entry

(defun get-kvs (key)
  "Shows value of key for all nodes. Just for debugging. :gossip-lookup-key is the proper way to do this."
  (let ((nodes (listify-nodes)))
    (mapcar (lambda (node)
              (cons node (kvs:lookup-key (local-kvs node) key)))
            nodes)))

; TEST NO-REPLY MESSAGES
; (make-graph 10)
; (run-gossip-sim)
; (solicit (first (listify-nodes)) :gossip-relate-unique :foo :bar)
; (get-kvs :foo) ; should return a list of (node . BAR)
; (solicit (first (listify-nodes)) :gossip-remove-key :foo)
; (get-kvs :foo) ; should just return a list of (node . nil)
; (solicit (first (listify-nodes)) :gossip-tally :foo 1)
; (get-kvs :foo) ; should return a list of (node . 1)
; (solicit (first (listify-nodes)) :gossip-tally :foo 1)
; (get-kvs :foo) ; should return a list of (node . 2)

#+TESTING
(setf node (make-node
  :UID 253
  :ADDRESS 'NIL
  :NEIGHBORS '(248 250 251)
  :LOGFN 'GOSSIP::DEFAULT-LOGGING-FUNCTION
  :KVS (as-hash-table 'eql '((key1 . 1) (key2 . 2) (key3 . 3)))))

#+TESTING
(save-node node *standard-output*)

#+TESTING
(setf msg (make-solicitation :kind :list-alive))
#+TESTING
(copy-message msg)

#| NOTES

NOTE A: About proactive reply cancellation
If node X is ignoring a solicitation* from node Y because it already
saw that solicitation, then it must also not expect a reply from node Y
for that same solicitation.
Here's why [In this scenario, imagine #'locally-receive-msg is acting on behalf of node X]:
If node X ignores a solicition from node Y -- because it's already seen that solicitation --
  then X knows the following:
  1. Node Y did not receive the solicition from X. It must have received it from somewhere else,
     because nodes *never* forward messages to their upstream.
  2. Therefore, if X forwards (or forwarded) the solicitation to Y, Y
     is definitely going to ignore it. Because Y has already seen it.
  3. Therefore (to recap) if X just ignored a solicitation from Y, then X
     knows Y is going to ignore that same solicitation from X.
  4. THEREFORE: X must not expect Y to respond, and that's why
     we call cancel-replier here. If we don't do this, Y will ignore
     and X will eventually time out, which it doesn't need to do.
  5. FURTHERMORE: Y knows X knows this. So it knows X will stop waiting for it.
* we take no special action for non-solicitation messages because they can't
  ever be replied to anyway.

NOTE B: About the repliers-expected slot.
This slot always contains a hashtable mapping a soluid to a value.
The value can be:
--Another hashtable, which maps srcuid to a subvalue. If subvalue is nil, it means this node
  expects a reply from srcuid for the soluid that represents this table. If the subvalue is non-nil,
  it can only be an interim-reply that srcuid has already sent. Future interim-replies from that srcuid
  will supersede older ones. (They will not be coalesced with older interim-replies; they replace them.)
  Subvalue will never be a final-reply because those don't get stored--they get coalesced with the value
  in reply-cache and stored in the reply-cache.
--The keyword :ANONYMOUS which indicates that replies from any srcuid are accepted. We don't expect to
  receive interim-replies from :ANONYMOUS repliers, so if we do receive any, they simply get dropped on
  the floor rather than stored. See Note C for more info.
--The value NIL, which indicates that no replies (or no further replies) are expected for this soluid.


NOTE C: About :ANONYMOUS expectations.
We have a mechanism to allow replies to a node to occur from unpredictable sources. This can happen
when we send a message with forward-to :NEIGHBORCAST or :GOSSIP but whose reply-to slot is a single UID.
In this case, there's no way to know who might reply in advance, so we have to allow replies (to this soluid)
from any srcuid. So in that case, we do
(kvs:relate-unique! (repliers-expected thisnode) soluid :ANONYMOUS)
to prepare for replies.
There are several implications here:
1. We cannot know in advance when we have received all possible replies. Thus we have to depend on a timeout
as the only mechanism to know when to ignore further replies (and to reply ourselves, if necessary).
2. We don't allow interim-replies to :ANONYMOUS expectations, because we're not creating a table to keep them
(because in place of that table, we just have the keyword :ANONYMOUS), and because I don't think we'll ever need
interim-replies in this case.
3. We still allow coalescence at the node expecting :ANONYMOUS replies; they just always come from final-replies.
4. There's a possible hazard condition here: If a single node sends us two final-replies with the same soluid,
we won't know to reject the second one, and we'll coalesce a value from that node twice, which would cause
an incorrect coalescence result. We may have to care about this in future, but I'm not going to worry about
it now. In working code, there's no code path that would cause a node to respond with a final-reply for a given
soluid twice.

|#<|MERGE_RESOLUTION|>--- conflicted
+++ resolved
@@ -1994,16 +1994,7 @@
 ;;; Don't create a new socket, and don't close it when we're done.
 ;;; Rather, reuse the one we already have. This is critical to ensure the
 ;;;   other end sees the proper port to respond to.
-<<<<<<< HEAD
-(defun internal-send-socket (ip port packet)
-  (let ((nb (length packet)))
-    (when (> nb cosi-simgen::*max-buffer-length*)
-      (error "Packet too large for UDP transmission"))
-    (let ((socket *udp-gossip-socket*))
-      ;; (pr :sock-send (length packet) real-ip packet)
-      (unless (eql nb (usocket:socket-send socket packet nb :host ip :port port))
-        (ac::pr :socket-send-error ip packet)))))
-=======
+
 (let ((sender (ac:make-actor
                (lambda (socket packet nb ip port)
                  (unless (eql nb (usocket:socket-send socket packet nb
@@ -2017,7 +2008,6 @@
       (let ((socket *udp-gossip-socket*))
         ;; (pr :sock-send (length packet) real-ip packet)
         (ac:send sender socket packet nb ip port)))))
->>>>>>> 57989e5b
 
 (defmethod shutdown-gossip-server ((mode (eql T)) &optional port)
   (declare (ignore port))
