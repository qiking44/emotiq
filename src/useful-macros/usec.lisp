--- conflicted
+++ resolved
@@ -69,8 +69,6 @@
            (error "Can't perform Posix gettimeofday()"))
 	 ))))
 
-
-<<<<<<< HEAD
 #-(OR (AND :LISPWORKS (OR :LINUX :MACOSX))
       :WIN32
       :ALLEGRO)
@@ -93,36 +91,6 @@
       :ALLEGRO)
 (defun get-time-usec ()
   (error "Not yet implemented"))
-=======
-#+:CLOZURE
-(PROGN
-  (defun get-time-usec ()
-    (declare (optimize (speed 3) (debug 0)))
-    (ccl::rlet ((now :timeval)
-           (since :timeval))
-      (ccl::gettimeofday now (ccl:%null-ptr))
-      (ccl::%sub-timevals since now ccl::*lisp-start-timeval*)
-      (+ (* 1000000 (the (unsigned-byte 32) (ccl:pref since :timeval.tv_sec)))
-         (the fixnum (ccl:pref since :timeval.tv_usec))))))
-
-#+:sbcl
-(progn
-  (defun get-time-usec ()
-    "Time since midnight 01-JAN-1970 UTC in microseconds"
-    (multiple-value-bind (sec usec)
-        (sb-ext:get-time-of-day)
-      (+ usec (* sec (expt 10 6))))))
-
-#-(OR :CLOZURE
-      :sbcl
-      (AND :LISPWORKS (OR :LINUX :MACOSX)))
-(progn
-  (defun get-time-usec ()
-    (error "Not yet implemented"))
-  (defun adjust-to-standard-universal-time-usec (tm)
-    (declare (ignore tm))
-    (error "Not yet implemented")))
->>>>>>> 67206de6
 
 (defun get-universal-time-usec ()
   (adjust-to-standard-universal-time-usec (get-time-usec)))
