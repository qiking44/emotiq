--- conflicted
+++ resolved
@@ -34,14 +34,9 @@
                lisp-object-encoder
                useful-macros
                usocket
-<<<<<<< HEAD
                bloom-filter
                ads-clos)
   :in-order-to ((test-op (test-op "cosi/t")))
-=======
-               bloom-filter)
-  :in-order-to ((test-op (test-op "cosi-test")))
->>>>>>> 3c726099
   :components ((:module package
                         :pathname "./"
                         :components ((:file "package")))
