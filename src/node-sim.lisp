;; top-level glue code for a simulation node
 
(in-package :emotiq/sim)

(defun initialize (&key
<<<<<<< HEAD
                     (cosi-prepare-timeout 10)
                     (cosi-commit-timeout 10)
                     (executive-threads nil)
                     (nodes 8)
                     (new-configuration-p nil)
                     (run-cli-p nil))
=======
                   (cosi-prepare-timeout 10)
                   (cosi-commit-timeout 10)
                   (executive-threads nil)
                   (nodes 8)
                   (new-configuration-p nil)
                   (run-cli-p nil))
>>>>>>> a5a599f3
  "Initialize a new local simulation of the Emotiq chain

The simulation can be configured to run across the number of EXECUTIVE-THREADS 

COSI-PREPARE-TIMEOUT specifies how many seconds that cosi leaders wait for responses during prepare phase. 
COSI-COMMIT-TIMEOUT specifies how many seconds that cosi leaders wait for responses during commit phase. 

Prepare can possibly take longer than commit, because the block may contain txns that a witness has not
yet seen (and, therefore, needs to validate the unseen txn(s))

If either NEW-CONFIGURATION-P is true or the simulator has never been
run on this node, a new simulation network will be generated.  The
configured simulation will have the integer number of NODES as
witnesses."
  (setf actors::*maximum-age* 120)
  (when executive-threads
    (setf actors::*nbr-execs*
          executive-threads))
  (when (or new-configuration-p
              (not (and (probe-file cosi-simgen::*default-data-file*)
                        (probe-file cosi-simgen::*default-key-file*))))
<<<<<<< HEAD
    (cosi-simgen::generate-tree :nodes nodes))
  (setf cosi-simgen::*cosi-prepare-timeout* cosi-prepare-timeout)
  (setf cosi-simgen::*cosi-commit-timeout* cosi-commit-timeout)
=======
    (cosi-simgen::generate-tree :nodes nodes)
    (let ((node-list (list-of-nodes)))
      (assign-phony-stake-to-nodes node-list)
      (sim-trial-election:set-nodes (sort-nodes-by-stake node-list))))

>>>>>>> a5a599f3
  (cosi-simgen::init-sim)

  ;; the real random beacon should send :hold-an-election messages
  ;; to cosi-handlers::node-dispatcher, but, in keeping
  ;; with the principle of "leave cosi-handlers alone"
  ;; I've wired the beacon into a fake actor (see "run" below) that
  ;; runs fake elections and prints the results

  ;;(sim-trial-election:make-trial-election-beacon <node-dispatcher-actor>)

  (when run-cli-p
    (emotiq/cli:main)))

(defvar *genesis-account*
  (pbc:make-key-pair :genesis)
  "Genesis account.")

(defvar *genesis-output*
  nil
  "Genesis UTXO.")

(defun send-genesis-utxo (&key (monetary-supply 1000) (cloaked t))
  (when *genesis-output*
    (error "Can't create more than one genesis UTXO."))
  (let ((pkey  (pbc:keying-triple-pkey *genesis-account*)))
    (print "Construct Genesis transaction")
    (multiple-value-bind (utxog secrg)
        (cosi/proofs:make-txout monetary-supply (if cloaked pkey nil))
      (declare (ignore secrg))

      (setf *genesis-output* utxog)
      (broadcast-message :genesis-utxo utxog))))

(defun broadcast-message (message arg)
  (loop
     :for node :across cosi-simgen::*node-bit-tbl*
     :doing (cosi-simgen::send (cosi-simgen::node-self node)
                               message arg)))
  
(defun spend-from-genesis (receiver amount &key (cloaked t))
  (unless *genesis-output*
    (error "No genesis account to spend from."))
  (spend *genesis-account* *genesis-output*
         (pbc:keying-triple-pkey receiver)
         amount
         :cloaked cloaked))

(defun spend (from from-utxo to-pubkey amount &key (cloaked t))
  "from = from-account(key-pair), from-utxo = specific utxo to be spent here, to-pubkey = public key of receiver
    amount = number, bit-tbl = node's bit table"
  (with-accessors ((from-public-key pbc:keying-triple-pkey)
                   (from-private-key pbc:keying-triple-skey))
      from
    (let ((decrypted-from-utxo
           (cosi/proofs:decrypt-txout-info from-utxo from-private-key)))
      ;; decrypt "from" txout, then make a txin for current txn
      (multiple-value-bind (txin txin-gamma)  
            (cosi/proofs:make-txin (cosi/proofs:txout-secr-amt decrypted-from-utxo) 
                                   (cosi/proofs:txout-secr-gamma decrypted-from-utxo)
                                   from-public-key from-private-key)
          (multiple-value-bind (new-utxo new-utxo-secrets) ;; sends
              (cosi/proofs:make-txout amount (if cloaked to-pubkey nil))
            (let ((transaction (cosi/proofs:make-transaction (list txin)
                                                             (list txin-gamma)
                                                             (list new-utxo)
                                                             (list new-utxo-secrets))))
              (broadcast-message :new-transaction transaction)
              transaction))))))

(defun spend-list (from from-utxo to-pubkey-list amount-list &key (cloaked t))
  " like spend, but allows multiple receivers, returns one transaction with multiple txouts"
  (with-accessors ((from-public-key pbc:keying-triple-pkey)
                   (from-private-key pbc:keying-triple-skey))
      from
    (let ((decrypted-from-utxo
           (cosi/proofs:decrypt-txout-info from-utxo from-private-key)))
      (multiple-value-bind (txin txin-gamma)  
          (cosi/proofs:make-txin (cosi/proofs:txout-secr-amt decrypted-from-utxo) 
                                 (cosi/proofs:txout-secr-gamma decrypted-from-utxo)
                                 from-public-key from-private-key)
        (let ((new-utxo-list nil)
              (new-utxo-secrets-list nil))
          (mapc #'(lambda (to-pubkey amount)
                    (multiple-value-bind (new-utxo new-utxo-secrets)
                        (cosi/proofs:make-txout amount (if cloaked to-pubkey nil))
                      (push new-utxo new-utxo-list)
                      (push new-utxo-secrets new-utxo-secrets-list)))
                to-pubkey-list
                amount-list)
          (let ((transaction (cosi/proofs:make-transaction (list txin)
                                                           (list txin-gamma)
                                                           new-utxo-list
                                                           new-utxo-secrets-list)))
            (broadcast-message :new-transaction transaction)
            transaction))))))

(defun force-epoch-end ()
  (cosi-simgen::send cosi-simgen::*leader* :make-block))

#|
create a Genesis UTXO: (special case for initialization) AMT0

1. Make a keyset for Genesis {k, pkey, skey} 
   where ("k" a pbc:keying-triple { pubkey, secret-key, signature over :dave (arbitrary)})
2. make txout-secrets (pkey, AMNT0, GAMMA0) ->txout-secrets0
3. make encrypted-amount -> (txout-secrets0, pkey, id (":spend-amount")) -> encr0
4. make txout -> (int, pubkey) -> (AMT0, pkey) -> txout0{hashpkey, hashlock, proof, encr0} -> { UTX0, txout-secrets0 }
5. discard txout-secrets0 (special case for initialization)
6. send UTX0 to blockchain (as a genesis UTXO, not as a block)


----- scenario 0a -------
send all of AMT0 to Mary: (special case for initialization)

N.B. We must do all this in one fell-swoop, while knowing the secrets of, both, Genesis and 
     Mary.  This does not happen in the typical case.  Normally, we can only unlock UTXOs that
     are meant for a particular Node (/Wallet).  If the UTXOs are not meant for us, the best
     we can do is to simply hold onto them without knowing the amounts.

1. Make a keyset for Mary
2. Grab UTX0 (from Genesis), knowing that it is the only UTXO1 we need to consider.
3. make txout-secrets (pkeym, AMNT1, GAMMA1) ->txout-secrets1
4. make encrypted-amount -> (txout-secrets1, pkey, id (":spend-amount")) -> encr1
5. make txout -> (int, pubkey) -> (AMT0, pkey) -> txout1{hashpkey, hashlock, proof, encr1} -> { UTX1, txout-secrets1 }
5. discard txout-secrets0 (special case for initialization)
3. Convert the Genesis UTXO into a TXIN for Mary TX, use Mary's credentials to 
   decrypt UTX0 into a TXIN1
4. create a transaction from Genesis to Mary 
   txn1 -> 


N.B  A verifier builds up a mempool and a UTXO table.  The verifier can verify cloaked
     transactions, as they come in, without knowing the amounts using a "level 1" 
     (my terminology) algorithm, confirms that the txn (transaction) is mathematically 
     sound.  It then sticks such an incoming txn into the mempool.  A CoSi Leader
     runs a "level 2" algorithm to check for double spends before releasing a
     block to the prepare phase.  Every witness (a CoSi co-signer) checks the incoming
     txns for level-1 correctness and creates their own version of mempool.  A witness
     should, also, perform a level-2 check on a proposed block before signing off on it
     during :prepare (and :commit?).




send an AMT1 from Mary to Alice

1. check all UTXO's assigned to Mary, ensure she has enough to cover the AMT1
2. collect up enough UTXO's to cover AMT1
3. uncloak the chosen UTXO's
4. commit (Pederson) the amount(s) to Alice, commit (Pederson) any leftovers back to Mary
3. recloak Alice's TXIN1s -> {AMT1, GAMMA1}, recloak Mary's leftover TXIN2s -> {AMT2, GAMMA2}
4. create UTXO1 to Alice, create UTXO2 to Mary
5. create a transaction to Alice {TXIN1, TXOUT1, GAMMA-ADJ1} and
   create a transaction to Mary {TXIN2, TXOUT2, GAMMA-ADJ2}
6. Send both txns to the blockchain

|#


#|
create a Genesis UTXO: (special case for initialization) AMT0

1. Make a keyset for Genesis {k, pkey, skey} 
   where ("k" a pbc:keying-triple { pubkey, secret-key, signature over :dave (arbitrary)})


(let* ((k     (pbc:make-key-pair :dave)) ;; genesis keying
       (pkey  (pbc:keying-triple-pkey k))
       (skey  (pbc:keying-triple-skey k))
       

2. make txout-secrets (pkey, AMNT0, GAMMA0) ->txout-secrets0
3. make encrypted-amount -> (txout-secrets0, pkey, id (":spend-amount")) -> encr0
4. make txout -> (int, pubkey) -> (AMT0, pkey) -> txout0{hashpkey, hashlock, proof, encr0} -> { UTX0, txout-secrets0 }
5. discard txout-secrets0 (special case for initialization)
6. send UTX0 to blockchain (as a genesis UTXO, not as a block)


----- scenario 0a -------
send all of AMT0 to Mary: (special case for initialization)

N.B. We must do all this in one fell-swoop, while knowing the secrets of, both, Genesis and 
     Mary.  This does not happen in the typical case.  Normally, we can only unlock UTXOs that
     are meant for a particular Node (/Wallet).  If the UTXOs are not meant for us, the best
     we can do is to simply hold onto them without knowing the amounts.

1. Make a keyset for Mary

       (km    (pbc:make-key-pair :mary)) ;; Mary keying
       (pkeym (pbc:keying-triple-pkey km))
       (skeym (pbc:keying-triple-skey km)))




N.B  A verifier builds up a mempool and a UTXO table.  The verifier can verify cloaked
     transactions, as they come in, without knowing the amounts using a "level 1" 
     (my terminology) algorithm, confirms that the txn (transaction) is mathematically 
     sound.  It then sticks such an incoming txn into the mempool.  A CoSi Leader
     runs a "level 2" algorithm to check for double spends before releasing a
     block to the prepare phase.  Every witness (a CoSi co-signer) checks the incoming
     txns for level-1 correctness and creates their own version of mempool.  A witness
     should, also, perform a level-2 check on a proposed block before signing off on it
     during :prepare (and :commit?).




send an AMT1 from Mary to Alice

1. check all UTXO's assigned to Mary, ensure she has enough to cover the AMT1
2. collect up enough UTXO's to cover AMT1
3. uncloak the chosen UTXO's
4. commit (Pederson) the amount(s) to Alice, commit (Pederson) any leftovers back to Mary
3. recloak Alice's TXIN1s -> {AMT1, GAMMA1}, recloak Mary's leftover TXIN2s -> {AMT2, GAMMA2}
4. create UTXO1 to Alice, create UTXO2 to Mary
5. create a transaction to Alice {TXIN1, TXOUT1, GAMMA-ADJ1} and
   create a transaction to Mary {TXIN2, TXOUT2, GAMMA-ADJ2}
6. Send both txns to the blockchain




make-key-pair: seed -> {signature, pkey, skey}
make-txout-secrets: pubkey-of-receiver -> amt -> txout-secrets
txout-combo: { txout, txout-secrets }
make-tx-out: amt -> pubkey -> txout-combo

make-txin: hashlock -> prf -> pkey -> sig -> encr
txin-combo: { txin, gamma }

pedersen-commitment (range-proof)
pedersen-commitment (txin)
pedersen-commitment (txout)
pedersen-commitment (unlock-txout)

make-hashlock: range-proof -> public-key -> hashlock


to validate txout == validate-txout
to validate txout == validate-txin
to validate txn  == validate-transaction

to recover spend info
- decrypt-txin-info (txin skey)
- decrypt-txout-info (txout skey)

lookups
- find-txin-for-pkey-hash (pkey-hash txn)
- find-txout-for-pkey-hash (pkey-hash txn)

|#


(defparameter *user-1* (pbc:make-key-pair :user-1))
(defparameter *user-2* (pbc:make-key-pair :user-2))
(defparameter *user-3* (pbc:make-key-pair :user-3))
(defparameter *tx-1* nil)
(defparameter *tx-2* nil)
(defparameter *tx-3* nil)

(defun run (&key
              (amount 1000)
              (cloaked t)) ;;; non-cloaking does not currently work
  "Run the block chain simulation entirely within the current process

This will spawn an actor which will asynchronously do the following:

  1.  Create a genesis transaction with AMOUNT coins.  Transact AMOUNT
      coins to *USER-1*.  The resulting transaction can be referenced
      via *tx-1*.

  2.  Transfer the AMOUNT of coins from *user-1* to *user-2* as *tx2*.

  3.  Transfer (- amount (floor (/ amount 2))) coins from *user-2* to *user-3* as *tx3*
"

  (setf *genesis-output* nil
        *tx-1*           nil
        *tx-2*           nil
        *tx-3*           nil)
  (cosi-simgen::reset-nodes) 

  ;; simulator: fake elections send the timer to this actor, to simulate elections 
  ;; and print results without actually changing the leader
  (let ((election-faker (ac:spawn 
                         (let ()
                           (um:dcase msg
                             (:hold-an-election (n)
                              (let ((tree (sim-trial-election:hold-trial-election n)))
                                (ac:pr (format nil "~%election results(~A) ~A~%" n tree))))
                             (t (&rest msg)
                                (error "bad message to election-faker ~A" msg)))))))
    (sim-trial-election:make-trial-election-beacon election-faker))

  (ac:spawn
   (lambda ()
       (send-genesis-utxo :monetary-supply amount :cloaked cloaked)
       (let ((txn-genesis (spend-from-genesis *user-1* amount :cloaked cloaked))) 
         (let ((txout2 (cosi/proofs::trans-txouts txn-genesis)))
           (assert (= 1 (length txout2)))
           (let ((txn2 (spend *user-1*
                              (first txout2)
                              (pbc:keying-triple-pkey *user-2*)
                              amount
                              :cloaked cloaked)))
             (let ((txout2 (cosi/proofs::trans-txouts txn2))
                   (change (floor (/ amount 2))))
               (let ((txn3 (spend-list *user-2*
                                       (first txout2)
                                       (list (pbc:keying-triple-pkey *user-3*)
                                             (pbc:keying-triple-pkey *user-2*))
                                       (list (- amount change) change)
                                       :cloaked cloaked)))
                 (force-epoch-end)
                 (setf *tx-1* txn-genesis
                       *tx-2* txn2
                       *tx-3* txn3)))))))))

(defun blocks ()
  "Return the blocks in the chain currently under local simulation."
  (cosi-simgen::node-blockchain cosi-simgen::*top-node*))


;; hacked copy of cosi-simgen::assign-bits()
(defun list-of-nodes ()
  (let ((collected
         (um:accum acc
           (maphash (lambda (k node)
                      (declare (ignore k))
                      (acc node))
                    cosi-simgen::*ip-node-tbl*))))
    collected))

(defun assign-phony-stake-to-nodes (node-list)
  ;; set the node-stake slot of every node to a random number <= 100,000
  (dolist (node node-list)
        (let ((phony-stake (random 100000)))
          (setf (cosi-simgen::node-stake node) phony-stake))))

(defun sort-nodes-by-stake (node-list)
    (sort node-list '< :key #'cosi-simgen::node-stake))

<|MERGE_RESOLUTION|>--- conflicted
+++ resolved
@@ -3,21 +3,12 @@
 (in-package :emotiq/sim)
 
 (defun initialize (&key
-<<<<<<< HEAD
-                     (cosi-prepare-timeout 10)
-                     (cosi-commit-timeout 10)
-                     (executive-threads nil)
-                     (nodes 8)
-                     (new-configuration-p nil)
-                     (run-cli-p nil))
-=======
                    (cosi-prepare-timeout 10)
                    (cosi-commit-timeout 10)
                    (executive-threads nil)
                    (nodes 8)
                    (new-configuration-p nil)
                    (run-cli-p nil))
->>>>>>> a5a599f3
   "Initialize a new local simulation of the Emotiq chain
 
 The simulation can be configured to run across the number of EXECUTIVE-THREADS 
@@ -39,17 +30,11 @@
   (when (or new-configuration-p
               (not (and (probe-file cosi-simgen::*default-data-file*)
                         (probe-file cosi-simgen::*default-key-file*))))
-<<<<<<< HEAD
-    (cosi-simgen::generate-tree :nodes nodes))
-  (setf cosi-simgen::*cosi-prepare-timeout* cosi-prepare-timeout)
-  (setf cosi-simgen::*cosi-commit-timeout* cosi-commit-timeout)
-=======
     (cosi-simgen::generate-tree :nodes nodes)
     (let ((node-list (list-of-nodes)))
       (assign-phony-stake-to-nodes node-list)
       (sim-trial-election:set-nodes (sort-nodes-by-stake node-list))))
 
->>>>>>> a5a599f3
   (cosi-simgen::init-sim)
 
   ;; the real random beacon should send :hold-an-election messages
