;; use (run) to run all-cloaked transactions
;; use (urun) to run all-uncloaked transactions
;; pretty cheesy at the moment -  cloaked was working, copy/paste to make uncloaked

;; top-level glue code for a simulation node
 
(in-package :emotiq/sim)

;; remove for production
(defun eassert (bool-condition)
  (assert bool-condition))

(defun initialize (&key
                     (cosi-prepare-timeout 10)
                     (cosi-commit-timeout 10)
                     (executive-threads nil)
                     (nodes 8)
                     (new-configuration-p nil)
                     (run-cli-p nil))
  "Initialize a new local simulation of the Emotiq chain

The simulation can be configured to run across the number of EXECUTIVE-THREADS 

COSI-PREPARE-TIMEOUT specifies how many seconds that cosi leaders wait for responses during prepare phase. 
COSI-COMMIT-TIMEOUT specifies how many seconds that cosi leaders wait for responses during commit phase. 

Prepare can possibly take longer than commit, because the block may contain txns that a witness has not
yet seen (and, therefore, needs to validate the unseen txn(s))

If either NEW-CONFIGURATION-P is true or the simulator has never been
run on this node, a new simulation network will be generated.  The
configured simulation will have the integer number of NODES as
witnesses."
  (setf actors::*maximum-age* 120)
  (when executive-threads
    (setf actors::*nbr-execs*
          executive-threads))
  (when (or new-configuration-p
              (not (and (probe-file cosi-simgen:*default-data-file*)
                        (probe-file cosi-simgen:*default-key-file*))))
    (cosi-simgen:generate-tree :nodes nodes))
  (setf cosi-simgen:*cosi-prepare-timeout* cosi-prepare-timeout)
  (setf cosi-simgen:*cosi-commit-timeout* cosi-commit-timeout)
  (cosi-simgen:init-sim)

  ;; should this following code be executed every time or only when a new configuration is created?
  (let ((node-list (list-of-nodes)))
    (assert node-list)
    (assign-phony-stake-to-nodes node-list)
    (emotiq/elections:set-nodes (sort-nodes-by-stake node-list)))

  (when run-cli-p
    (emotiq/cli:main)))

(defvar *genesis-account*
  (pbc:make-key-pair :genesis)
  "Genesis account.")

(defvar *genesis-output*
  nil
  "Genesis UTXO.")

(defun broadcast-message (&rest message)
  (loop
     :for node :across cosi-simgen:*node-bit-tbl*
     :doing (apply 'cosi-simgen:send node message)))

(defun send-genesis-utxo (&key (monetary-supply 1000) (cloaked t))
  (when *genesis-output*
    (error "Can't create more than one genesis UTXO."))
  (print "Construct Genesis UTXO")
  (multiple-value-bind (utxog secrg)
      (if cloaked
          (cosi/proofs:make-cloaked-txout monetary-supply (pbc:keying-triple-pkey *genesis-account*))
        (cosi/proofs:make-uncloaked-txout monetary-supply (pbc:keying-triple-pkey *genesis-account*)))
    (declare (ignore secrg))
    (eassert (cosi/proofs:validate-txout utxog))
    (setf *genesis-output* utxog)
    (broadcast-message :genesis-utxo
                       :utxo utxog)
    utxog))

(defun create-transaction (from-account from-utxo amount-list to-pkey-list fee &key (cloaked t))
  (let ((from-skey (pbc:keying-triple-skey from-account))
	(from-pkey (pbc:keying-triple-pkey from-account)))
    (let* ((to-info (when cloaked (cosi/proofs:decrypt-txout-info from-utxo from-skey)))
           (amt (if cloaked
                    (cosi/proofs:txout-secr-amt to-info)
                  (cosi/proofs:uncloaked-txout-amt from-utxo)))
           (gamma (if cloaked
                      (cosi/proofs:txout-secr-gamma to-info)
                    (cosi/proofs:uncloaked-txout-gamma from-utxo)))
           (kind (if cloaked :cloaked :uncloaked))
	   (out-list (mapcar #'(lambda (amt to-pkey)
				 `(:kind ,kind
				   :amount ,amt
				   :pkey ,to-pkey))
			     amount-list to-pkey-list)))
      (cosi/proofs:make-transaction :ins `((:kind ,kind
                                            :amount ,amt
                                            :gamma  ,gamma
                                            :pkey   ,from-pkey
                                            :skey   ,from-skey))
                                    :outs out-list
                                    :fee fee))))


(defun publish-transaction (trans name)
  (print "Validate transaction")
  (unless (cosi/proofs:validate-transaction trans)
    (error(format nil "transaction ~A did not validate" name)))
  (broadcast-message :new-transaction
                     :trn trans)
  (force-epoch-end))

(defun force-epoch-end ()
  (ac:pr "force-epoch-end")
  (cosi-simgen:send cosi-simgen:*leader* :make-block))


(defparameter *user-1* (pbc:make-key-pair :user-1))
(defparameter *user-2* (pbc:make-key-pair :user-2))
(defparameter *user-3* (pbc:make-key-pair :user-3))
(defparameter *tx-1* nil)
(defparameter *tx-2* nil)
(defparameter *tx-3* nil)

; test helper - in real life, we would already know the pkey of the destination,
; here we have special variables holding the various test users
(defun pkey-of (user)
  (pbc:keying-triple-pkey user))

(defun skey-of (user)
  (pbc:keying-triple-skey user))

(defun run (&key (amount 100) (monetary-supply 1000) (cloaked t))
  "Run the block chain simulation entirely within the current process

This will spawn an actor which will asynchronously do the following:

  1.  Create a genesis transaction with AMOUNT coins.  Transact AMOUNT
      coins to *USER-1*.  The resulting transaction can be referenced
      via *tx-1*.

  2.  Transfer the AMOUNT of coins from *user-1* to *user-2* as *tx2*.

  3.  Transfer (- amount (floor (/ amount 2))) coins from *user-2* to *user-3* as *tx3*
"

  (declare (ignore amount))

  (setf *genesis-output* nil
        *tx-1*           nil
        *tx-2*           nil
        *tx-3*           nil)


  (cosi-simgen:reset-nodes) 

  (emotiq/elections:make-election-beacon)
                                         
  ;(ac:spawn  ;; cosi-handlers assumes that there is one block in the blockchain, if you spawn here,
  ; you might get errors in cosi-handlers if leader-exec runs before this code...
  ; (lambda ()
  (let ((fee 10))
    (let* ( ;(genesis-pkey  (pbc:keying-triple-pkey *genesis-account*))
           (user-1-pkey (pbc:keying-triple-pkey *user-1*))
           (user-2-pkey (pbc:keying-triple-pkey *user-2*))
           (user-3-pkey (pbc:keying-triple-pkey *user-3*)))
      
      (ac:pr "Construct Genesis transaction")
      (let ((genesis-utxo (send-genesis-utxo :monetary-supply monetary-supply :cloaked cloaked)))
        ;; secrg (see tst-blk) is ignored and not even returned
        (let ((trans (create-transaction *genesis-account* genesis-utxo
                                            ; user1 gets 1000 from genesis (fee = 0)
                                         '(1000) (list user-1-pkey) 0 :cloaked cloaked)))
          (publish-transaction (setf *tx-1* trans) "tx-1")  ;; force genesis block (leader-exec breaks if blockchain is nil)
          (ac:pr "Find UTX for user-1")
          (let* ((from-utxo (cosi/proofs:find-txout-for-pkey-hash (hash:hash/256 user-1-pkey) trans)))
            (ac:pr "Construct 2nd transaction")
            (let ((trans (create-transaction *user-1* from-utxo 
                                                ; user1 spends 500 to user2, 490 to user3, 10 for fee
                                             '(500 490) (list user-2-pkey user-3-pkey) fee :cloaked cloaked)))
              ;; allow leader elections to create this block
<<<<<<< HEAD
              (publish-transaction (setf *tx-2* trans) "tx-2")
=======
              #+nil(publish-transaction (setf *tx-2* trans) "tx-2")
>>>>>>> 3eddef1b
              )))))))


(defun blocks ()
  "Return the blocks in the chain currently under local simulation."
  (cosi-simgen:node-blockchain cosi-simgen:*top-node*))

;; hacked copy of cosi-simgen::assign-bits()
(defun list-of-nodes ()
  (let ((collected
         (um:accum acc
           (maphash (lambda (k node)
                      (declare (ignore k))
                      (acc node))
                    cosi-simgen:*ip-node-tbl*))))
    collected))

(defun assign-phony-stake-to-nodes (node-list)
  ;; set the node-stake slot of every node to a random number <= 100,000
  (dolist (node node-list)
        (let ((phony-stake (random 100000)))
          (setf (cosi-simgen:node-stake node) phony-stake))))

(defun sort-nodes-by-stake (node-list)
    (sort node-list '< :key #'cosi-simgen:node-stake))

<|MERGE_RESOLUTION|>--- conflicted
+++ resolved
@@ -182,11 +182,7 @@
                                                 ; user1 spends 500 to user2, 490 to user3, 10 for fee
                                              '(500 490) (list user-2-pkey user-3-pkey) fee :cloaked cloaked)))
               ;; allow leader elections to create this block
-<<<<<<< HEAD
-              (publish-transaction (setf *tx-2* trans) "tx-2")
-=======
               #+nil(publish-transaction (setf *tx-2* trans) "tx-2")
->>>>>>> 3eddef1b
               )))))))
 
 
