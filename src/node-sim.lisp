--- conflicted
+++ resolved
@@ -36,21 +36,12 @@
     (setf actors::*nbr-execs*
           executive-threads))
   (when (or new-configuration-p
-<<<<<<< HEAD
-              (not (and (probe-file cosi-simgen::*default-data-file*)
-                        (probe-file cosi-simgen::*default-key-file*))))
-    (cosi-simgen::generate-tree :nodes nodes))
-  (setf cosi-simgen::*cosi-prepare-timeout* cosi-prepare-timeout)
-  (setf cosi-simgen::*cosi-commit-timeout* cosi-commit-timeout)
-  (cosi-simgen::init-sim)
-=======
               (not (and (probe-file cosi-simgen:*default-data-file*)
                         (probe-file cosi-simgen:*default-key-file*))))
     (cosi-simgen:generate-tree :nodes nodes))
   (setf cosi-simgen:*cosi-prepare-timeout* cosi-prepare-timeout)
   (setf cosi-simgen:*cosi-commit-timeout* cosi-commit-timeout)
   (cosi-simgen:init-sim)
->>>>>>> 8d86a012
 
   ;; should this following code be executed every time or only when a new configuration is created?
   (let ((node-list (list-of-nodes)))
@@ -69,18 +60,10 @@
   nil
   "Genesis UTXO.")
 
-<<<<<<< HEAD
-(defun broadcast-message (message arg)
-  (loop
-     :for node :across cosi-simgen::*node-bit-tbl*
-     :doing (cosi-simgen::send (cosi-simgen::node-self node)
-                               message arg)))
-=======
 (defun broadcast-message (&rest message)
   (loop
      :for node :across cosi-simgen:*node-bit-tbl*
      :doing (apply 'cosi-simgen:send node message)))
->>>>>>> 8d86a012
 
 (defun send-genesis-utxo (&key (monetary-supply 1000) (cloaked t))
   (when *genesis-output*
@@ -88,14 +71,6 @@
   (print "Construct Genesis UTXO")
   (multiple-value-bind (utxog secrg)
       (if cloaked
-<<<<<<< HEAD
-          (cosi/proofs::make-cloaked-txout monetary-supply (pbc:keying-triple-pkey *genesis-account*))
-        (cosi/proofs::make-uncloaked-txout monetary-supply (pbc:keying-triple-pkey *genesis-account*)))
-    (declare (ignore secrg))
-    (eassert (cosi/proofs::validate-txout utxog))
-    (setf *genesis-output* utxog)
-    (broadcast-message :genesis-utxo utxog)
-=======
           (cosi/proofs:make-cloaked-txout monetary-supply (pbc:keying-triple-pkey *genesis-account*))
         (cosi/proofs:make-uncloaked-txout monetary-supply (pbc:keying-triple-pkey *genesis-account*)))
     (declare (ignore secrg))
@@ -103,21 +78,11 @@
     (setf *genesis-output* utxog)
     (broadcast-message :genesis-utxo
                        :utxo utxog)
->>>>>>> 8d86a012
     utxog))
 
 (defun create-transaction (from-account from-utxo amount-list to-pkey-list fee &key (cloaked t))
   (let ((from-skey (pbc:keying-triple-skey from-account))
 	(from-pkey (pbc:keying-triple-pkey from-account)))
-<<<<<<< HEAD
-    (let* ((to-info (when cloaked (cosi/proofs::decrypt-txout-info from-utxo from-skey)))
-           (amt (if cloaked
-                    (cosi/proofs::txout-secr-amt to-info)
-                  (cosi/proofs::uncloaked-txout-amt from-utxo)))
-           (gamma (if cloaked
-                      (cosi/proofs::txout-secr-gamma to-info)
-                    (cosi/proofs::uncloaked-txout-gamma from-utxo)))
-=======
     (let* ((to-info (when cloaked (cosi/proofs:decrypt-txout-info from-utxo from-skey)))
            (amt (if cloaked
                     (cosi/proofs:txout-secr-amt to-info)
@@ -125,22 +90,12 @@
            (gamma (if cloaked
                       (cosi/proofs:txout-secr-gamma to-info)
                     (cosi/proofs:uncloaked-txout-gamma from-utxo)))
->>>>>>> 8d86a012
            (kind (if cloaked :cloaked :uncloaked))
 	   (out-list (mapcar #'(lambda (amt to-pkey)
 				 `(:kind ,kind
 				   :amount ,amt
 				   :pkey ,to-pkey))
 			     amount-list to-pkey-list)))
-<<<<<<< HEAD
-      (cosi/proofs::make-transaction :ins `((:kind ,kind
-					     :amount ,amt
-					     :gamma  ,gamma
-					     :pkey   ,from-pkey
-					     :skey   ,from-skey))
-				     :outs out-list
-				     :fee fee))))
-=======
       (cosi/proofs:make-transaction :ins `((:kind ,kind
                                             :amount ,amt
                                             :gamma  ,gamma
@@ -148,31 +103,19 @@
                                             :skey   ,from-skey))
                                     :outs out-list
                                     :fee fee))))
->>>>>>> 8d86a012
 
 
 (defun publish-transaction (trans name)
   (print "Validate transaction")
-<<<<<<< HEAD
-  (unless (cosi/proofs::validate-transaction trans)
-    (error(format nil "transaction ~A did not validate" name)))
-  (broadcast-message :new-transaction trans)
-=======
   (unless (cosi/proofs:validate-transaction trans)
     (error(format nil "transaction ~A did not validate" name)))
   (broadcast-message :new-transaction
                      :trn trans)
->>>>>>> 8d86a012
   (force-epoch-end))
 
 (defun force-epoch-end ()
   (ac:pr "force-epoch-end")
-<<<<<<< HEAD
-  (cosi-simgen::send cosi-simgen::*leader* :make-block))
-=======
   (cosi-simgen:send cosi-simgen:*leader* :make-block))
-
->>>>>>> 8d86a012
 
 
 (defparameter *user-1* (pbc:make-key-pair :user-1))
@@ -212,11 +155,7 @@
         *tx-3*           nil)
 
 
-<<<<<<< HEAD
-  (cosi-simgen::reset-nodes) 
-=======
   (cosi-simgen:reset-nodes) 
->>>>>>> 8d86a012
 
   (emotiq/elections:make-election-beacon)
                                          
@@ -237,11 +176,7 @@
                                          '(1000) (list user-1-pkey) 0 :cloaked cloaked)))
           (publish-transaction (setf *tx-1* trans) "tx-1")  ;; force genesis block (leader-exec breaks if blockchain is nil)
           (ac:pr "Find UTX for user-1")
-<<<<<<< HEAD
-          (let* ((from-utxo (cosi/proofs::find-txout-for-pkey-hash (hash:hash/256 user-1-pkey) trans)))
-=======
           (let* ((from-utxo (cosi/proofs:find-txout-for-pkey-hash (hash:hash/256 user-1-pkey) trans)))
->>>>>>> 8d86a012
             (ac:pr "Construct 2nd transaction")
             (let ((trans (create-transaction *user-1* from-utxo 
                                                 ; user1 spends 500 to user2, 490 to user3, 10 for fee
@@ -253,11 +188,7 @@
 
 (defun blocks ()
   "Return the blocks in the chain currently under local simulation."
-<<<<<<< HEAD
-  (cosi-simgen::node-blockchain cosi-simgen::*top-node*))
-=======
   (cosi-simgen:node-blockchain cosi-simgen:*top-node*))
->>>>>>> 8d86a012
 
 ;; hacked copy of cosi-simgen::assign-bits()
 (defun list-of-nodes ()
@@ -266,26 +197,15 @@
            (maphash (lambda (k node)
                       (declare (ignore k))
                       (acc node))
-<<<<<<< HEAD
-                    cosi-simgen::*ip-node-tbl*))))
-=======
                     cosi-simgen:*ip-node-tbl*))))
->>>>>>> 8d86a012
     collected))
 
 (defun assign-phony-stake-to-nodes (node-list)
   ;; set the node-stake slot of every node to a random number <= 100,000
   (dolist (node node-list)
         (let ((phony-stake (random 100000)))
-<<<<<<< HEAD
-          (setf (cosi-simgen::node-stake node) phony-stake))))
-
-(defun sort-nodes-by-stake (node-list)
-    (sort node-list '< :key #'cosi-simgen::node-stake))
-=======
           (setf (cosi-simgen:node-stake node) phony-stake))))
 
 (defun sort-nodes-by-stake (node-list)
     (sort node-list '< :key #'cosi-simgen:node-stake))
->>>>>>> 8d86a012
-
+
